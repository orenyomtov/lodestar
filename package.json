{
  "name": "ssz",
  "version": "0.5.0",
  "description": "A pure JS implementation of simple serialize",
  "main": "src/index.js",
  "scripts": {
    "test": "mocha"
  },
  "repository": {
    "type": "git",
    "url": "git+https://github.com/ChainSafeSystems/ssz-js.git"
  },
  "keywords": [
    "\"ssz\"",
    "\"simple",
    "serialize\""
  ],
  "author": "ChainSafe Systems and contributors",
  "license": "MIT",
  "bugs": {
    "url": "https://github.com/ChainSafeSystems/ssz-js/issues"
  },
  "homepage": "https://github.com/ChainSafeSystems/ssz-js#readme",
  "devDependencies": {
    "chai": "^4.1.2",
    "moch": "0.0.1"
  },
  "dependencies": {
<<<<<<< HEAD
    "bn.js": "^4.11.8"
=======
    "deepcopy": "^1.0.0"
>>>>>>> 92a36536
  }
}<|MERGE_RESOLUTION|>--- conflicted
+++ resolved
@@ -26,10 +26,7 @@
     "moch": "0.0.1"
   },
   "dependencies": {
-<<<<<<< HEAD
-    "bn.js": "^4.11.8"
-=======
+    "bn.js": "^4.11.8",
     "deepcopy": "^1.0.0"
->>>>>>> 92a36536
   }
 }