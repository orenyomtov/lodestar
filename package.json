{
  "name": "root",
  "private": true,
  "workspaces": [
    "packages/*"
  ],
  "scripts": {
    "postinstall": "lerna run build"
  },
  "devDependencies": {
    "@babel/cli": "^7.8.3",
    "@babel/core": "^7.8.3",
    "@babel/generator": "^7.8.3",
    "@babel/plugin-proposal-class-properties": "^7.8.3",
    "@babel/plugin-proposal-object-rest-spread": "^7.8.3",
    "@babel/plugin-syntax-bigint": "^7.8.3",
    "@babel/preset-env": "^7.8.3",
    "@babel/preset-typescript": "^7.8.3",
    "@babel/register": "^7.8.3",
    "@mpetrunic/eslint-import-resolver-lerna": "1.0.0",
    "@types/chai": "4.2.0",
<<<<<<< HEAD
    "@types/chai-as-promised": "^7.1.2",
    "@types/mocha": "^5.2.7",
    "@types/node": "^12.12.21",
=======
    "@types/chai-as-promised": "^7.1.1",
    "@types/mocha": "^5.2.5",
    "@types/node": "^12.0.10",
>>>>>>> 134eadf2
    "@types/sinon": "^7.2.7",
    "@typescript-eslint/eslint-plugin": "2.23.0",
    "@typescript-eslint/parser": "2.23.0",
    "chai": "^4.2.0",
    "chai-as-promised": "^7.1.1",
    "codecov": "^3.6.5",
    "eslint": "^6.8.0",
    "eslint-plugin-import": "^2.20.1",
    "lerna": "^3.20.2",
    "mocha": "^6.2.2",
    "nyc": "^14.1.1",
    "sinon": "^7.5.0",
    "supertest": "^4.0.2",
    "ts-node": "^8.6.2",
    "typedoc": "^0.16.11",
    "typedoc-plugin-external-module-name": "^3.0.0",
    "typedoc-plugin-internal-external": "^2.1.1",
    "typedoc-plugin-markdown": "^2.2.17",
    "typescript": "^3.8.3",
    "webpack": "^4.42.0"
  },
  "optionalDependencies": {
    "@chainsafe/eth2-spec-tests": "0.10.1-fix"
  }
}<|MERGE_RESOLUTION|>--- conflicted
+++ resolved
@@ -19,15 +19,9 @@
     "@babel/register": "^7.8.3",
     "@mpetrunic/eslint-import-resolver-lerna": "1.0.0",
     "@types/chai": "4.2.0",
-<<<<<<< HEAD
     "@types/chai-as-promised": "^7.1.2",
     "@types/mocha": "^5.2.7",
     "@types/node": "^12.12.21",
-=======
-    "@types/chai-as-promised": "^7.1.1",
-    "@types/mocha": "^5.2.5",
-    "@types/node": "^12.0.10",
->>>>>>> 134eadf2
     "@types/sinon": "^7.2.7",
     "@typescript-eslint/eslint-plugin": "2.23.0",
     "@typescript-eslint/parser": "2.23.0",
