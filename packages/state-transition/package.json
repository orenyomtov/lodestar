--- conflicted
+++ resolved
@@ -11,11 +11,7 @@
   "bugs": {
     "url": "https://github.com/ChainSafe/lodestar/issues"
   },
-<<<<<<< HEAD
-  "version": "1.9.2",
-=======
   "version": "1.10.0",
->>>>>>> 108b8ed9
   "type": "module",
   "exports": {
     ".": {
@@ -66,17 +62,10 @@
     "@chainsafe/persistent-merkle-tree": "^0.5.0",
     "@chainsafe/persistent-ts": "^0.19.1",
     "@chainsafe/ssz": "^0.10.2",
-<<<<<<< HEAD
-    "@lodestar/config": "^1.9.2",
-    "@lodestar/params": "^1.9.2",
-    "@lodestar/types": "^1.9.2",
-    "@lodestar/utils": "^1.9.2",
-=======
     "@lodestar/config": "^1.10.0",
     "@lodestar/params": "^1.10.0",
     "@lodestar/types": "^1.10.0",
     "@lodestar/utils": "^1.10.0",
->>>>>>> 108b8ed9
     "bigint-buffer": "^1.1.5",
     "buffer-xor": "^2.0.2"
   },
