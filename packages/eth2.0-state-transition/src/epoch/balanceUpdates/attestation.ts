--- conflicted
+++ resolved
@@ -60,24 +60,10 @@
       .filter((a) => getAttestingIndices(config, state, a.data, a.aggregationBits).includes(index))
       .reduce((a1, a2) => a2.inclusionDelay < a1.inclusionDelay ? a2 : a1);
     const baseReward = getBaseReward(config, state, index);
-<<<<<<< HEAD
-    const proposerReward = baseReward.divn(config.params.PROPOSER_REWARD_QUOTIENT);
-    rewards[earliestAttestation.proposerIndex] = rewards[earliestAttestation.proposerIndex]
-      .add(proposerReward);
-    const maxAttesterReward = baseReward.sub(proposerReward);
-    rewards[index] = rewards[index]
-      .add(maxAttesterReward.divn(earliestAttestation.inclusionDelay));
-=======
     const proposerReward = baseReward / BigInt(config.params.PROPOSER_REWARD_QUOTIENT);
     rewards[earliestAttestation.proposerIndex] += proposerReward;
     const maxAttesterReward = baseReward - proposerReward;
-    rewards[index] += (
-      maxAttesterReward * BigInt(
-        config.params.SLOTS_PER_EPOCH +
-          config.params.MIN_ATTESTATION_INCLUSION_DELAY -
-          earliestAttestation.inclusionDelay
-      ) / BigInt(config.params.SLOTS_PER_EPOCH));
->>>>>>> ebb93de9
+    rewards[index] += maxAttesterReward / BigInt(earliestAttestation.inclusionDelay);
   });
 
   // Inactivity penalty
