import {PeerId} from "@libp2p/interface-peer-id";
import {TopicValidatorResult} from "@libp2p/interface-pubsub";
import {GossipSub, GossipsubEvents} from "@chainsafe/libp2p-gossipsub";
import {SignaturePolicy, TopicStr} from "@chainsafe/libp2p-gossipsub/types";
import {PeerScore, PeerScoreParams} from "@chainsafe/libp2p-gossipsub/score";
import {MetricsRegister, TopicLabel, TopicStrToLabel} from "@chainsafe/libp2p-gossipsub/metrics";
import {BeaconConfig} from "@lodestar/config";
import {ATTESTATION_SUBNET_COUNT, ForkName, SYNC_COMMITTEE_SUBNET_COUNT} from "@lodestar/params";
import {Logger, Map2d, Map2dArr} from "@lodestar/utils";
<<<<<<< HEAD
=======
import {computeStartSlotAtEpoch} from "@lodestar/state-transition";
import {upgradeLightClientFinalityUpdate, upgradeLightClientOptimisticUpdate} from "@lodestar/light-client";
>>>>>>> 2d2d0c01

import {Eth2Context} from "../../chain/index.js";
import {PeersData} from "../peers/peersData.js";
import {ClientKind} from "../peers/client.js";
import {GOSSIP_MAX_SIZE, GOSSIP_MAX_SIZE_BELLATRIX} from "../../constants/network.js";
import {Libp2p} from "../interface.js";
import {NetworkEvent, NetworkEventBus} from "../events.js";
import {NetworkCoreMetrics} from "../core/metrics.js";
import {AttnetsService} from "../subnets/attnetsService.js";
import {GossipTopic, GossipType} from "./interface.js";
import {GossipTopicCache, stringifyGossipTopic, getCoreTopicsAtFork} from "./topic.js";
import {DataTransformSnappy, fastMsgIdFn, msgIdFn, msgIdToStrFn} from "./encoding.js";

import {
  computeGossipPeerScoreParams,
  gossipScoreThresholds,
  GOSSIP_D,
  GOSSIP_D_HIGH,
  GOSSIP_D_LOW,
} from "./scoringParameters.js";

/* eslint-disable @typescript-eslint/naming-convention */
/** As specified in https://github.com/ethereum/consensus-specs/blob/v1.1.10/specs/phase0/p2p-interface.md */
const GOSSIPSUB_HEARTBEAT_INTERVAL = 0.7 * 1000;

const MAX_OUTBOUND_BUFFER_SIZE = 2 ** 24; // 16MB

export type Eth2GossipsubModules = {
  config: BeaconConfig;
  libp2p: Libp2p;
  logger: Logger;
  metrics: NetworkCoreMetrics | null;
  eth2Context: Eth2Context;
  peersData: PeersData;
  events: NetworkEventBus;
  attnetsService: AttnetsService;
};

export type Eth2GossipsubOpts = {
  allowPublishToZeroPeers?: boolean;
  gossipsubD?: number;
  gossipsubDLow?: number;
  gossipsubDHigh?: number;
  gossipsubAwaitHandler?: boolean;
  skipParamsLog?: boolean;
};

/**
 * Wrapper around js-libp2p-gossipsub with the following extensions:
 * - Eth2 message id
 * - Emits `GossipObject`, not `InMessage`
 * - Provides convenience interface:
 *   - `publishObject`
 *   - `subscribeTopic`
 *   - `unsubscribeTopic`
 *   - `handleTopic`
 *   - `unhandleTopic`
 *
 * See https://github.com/ethereum/consensus-specs/blob/v1.1.10/specs/phase0/p2p-interface.md#the-gossip-domain-gossipsub
 */
export class Eth2Gossipsub extends GossipSub {
  readonly scoreParams: Partial<PeerScoreParams>;
  private readonly config: BeaconConfig;
  private readonly logger: Logger;
  private readonly peersData: PeersData;
  private readonly events: NetworkEventBus;
  private readonly attnetsService: AttnetsService;

  // Internal caches
  private readonly gossipTopicCache: GossipTopicCache;

  constructor(opts: Eth2GossipsubOpts, modules: Eth2GossipsubModules) {
    const {allowPublishToZeroPeers, gossipsubD, gossipsubDLow, gossipsubDHigh} = opts;
    const gossipTopicCache = new GossipTopicCache(modules.config);

    const scoreParams = computeGossipPeerScoreParams(modules);
    const {config, logger, metrics, peersData, events, attnetsService} = modules;

    // Gossipsub parameters defined here:
    // https://github.com/ethereum/consensus-specs/blob/v1.1.10/specs/phase0/p2p-interface.md#the-gossip-domain-gossipsub
    super(modules.libp2p, {
      globalSignaturePolicy: SignaturePolicy.StrictNoSign,
      allowPublishToZeroPeers: allowPublishToZeroPeers,
      D: gossipsubD ?? GOSSIP_D,
      Dlo: gossipsubDLow ?? GOSSIP_D_LOW,
      Dhi: gossipsubDHigh ?? GOSSIP_D_HIGH,
      Dlazy: 6,
      heartbeatInterval: GOSSIPSUB_HEARTBEAT_INTERVAL,
      fanoutTTL: 60 * 1000,
      mcacheLength: 6,
      mcacheGossip: 3,
      seenTTL: 550 * GOSSIPSUB_HEARTBEAT_INTERVAL,
      scoreParams,
      scoreThresholds: gossipScoreThresholds,
      // For a single stream, await processing each RPC before processing the next
      awaitRpcHandler: opts.gossipsubAwaitHandler,
      // For a single RPC, await processing each message before processing the next
      awaitRpcMessageHandler: opts.gossipsubAwaitHandler,
      // the default in gossipsub is 3s is not enough since lodestar suffers from I/O lag
      gossipsubIWantFollowupMs: 12 * 1000, // 12s
      fastMsgIdFn: fastMsgIdFn,
      msgIdFn: msgIdFn.bind(msgIdFn, gossipTopicCache),
      msgIdToStrFn: msgIdToStrFn,
      // Use the bellatrix max size if the merge is configured. pre-merge using this size
      // could only be an issue on outgoing payloads, its highly unlikely we will send out
      // a chunk bigger than GOSSIP_MAX_SIZE pre merge even on mainnet network.
      //
      // TODO: figure out a way to dynamically transition to the size
      dataTransform: new DataTransformSnappy(
        gossipTopicCache,
        isFinite(config.BELLATRIX_FORK_EPOCH) ? GOSSIP_MAX_SIZE_BELLATRIX : GOSSIP_MAX_SIZE
      ),
      metricsRegister: modules.metrics ? (modules.metrics.register as unknown as MetricsRegister) : null,
      metricsTopicStrToLabel: modules.metrics ? getMetricsTopicStrToLabel(modules.config) : undefined,
      asyncValidation: true,

      maxOutboundBufferSize: MAX_OUTBOUND_BUFFER_SIZE,
    });
    this.scoreParams = scoreParams;
    this.config = config;
    this.logger = logger;
    this.peersData = peersData;
    this.events = events;
    this.attnetsService = attnetsService;
    this.gossipTopicCache = gossipTopicCache;

    if (metrics) {
      metrics.gossipMesh.peersByType.addCollect(() => this.onScrapeLodestarMetrics(metrics));
    }

    this.addEventListener("gossipsub:message", this.onGossipsubMessage.bind(this));
    this.events.on(NetworkEvent.gossipMessageValidationResult, this.onValidationResult.bind(this));

    // Having access to this data is CRUCIAL for debugging. While this is a massive log, it must not be deleted.
    // Scoring issues require this dump + current peer score stats to re-calculate scores.
    if (!opts.skipParamsLog) {
      this.logger.debug("Gossipsub score params", {params: JSON.stringify(scoreParams)});
    }
  }

  /**
   * Subscribe to a `GossipTopic`
   */
  subscribeTopic(topic: GossipTopic): void {
    const topicStr = stringifyGossipTopic(this.config, topic);
    // Register known topicStr
    this.gossipTopicCache.setTopic(topicStr, topic);

    this.logger.verbose("Subscribe to gossipsub topic", {topic: topicStr});
    this.subscribe(topicStr);
  }

  /**
   * Unsubscribe to a `GossipTopic`
   */
  unsubscribeTopic(topic: GossipTopic): void {
    const topicStr = stringifyGossipTopic(this.config, topic);
    this.logger.verbose("Unsubscribe to gossipsub topic", {topic: topicStr});
    this.unsubscribe(topicStr);
  }

<<<<<<< HEAD
  private onScrapeLodestarMetrics(metrics: NetworkCoreMetrics): void {
=======
  async publishBeaconBlock(signedBlock: allForks.SignedBeaconBlock): Promise<void> {
    const fork = this.config.getForkName(signedBlock.message.slot);
    await this.publishObject<GossipType.beacon_block>({type: GossipType.beacon_block, fork}, signedBlock, {
      ignoreDuplicatePublishError: true,
    });
  }

  async publishSignedBeaconBlockAndBlobsSidecar(item: deneb.SignedBeaconBlockAndBlobsSidecar): Promise<void> {
    const fork = this.config.getForkName(item.beaconBlock.message.slot);
    await this.publishObject<GossipType.beacon_block_and_blobs_sidecar>(
      {type: GossipType.beacon_block_and_blobs_sidecar, fork},
      item,
      {ignoreDuplicatePublishError: true}
    );
  }

  async publishBeaconAggregateAndProof(aggregateAndProof: phase0.SignedAggregateAndProof): Promise<number> {
    const fork = this.config.getForkName(aggregateAndProof.message.aggregate.data.slot);
    return this.publishObject<GossipType.beacon_aggregate_and_proof>(
      {type: GossipType.beacon_aggregate_and_proof, fork},
      aggregateAndProof,
      {ignoreDuplicatePublishError: true}
    );
  }

  async publishBeaconAttestation(attestation: phase0.Attestation, subnet: number): Promise<number> {
    const fork = this.config.getForkName(attestation.data.slot);
    return this.publishObject<GossipType.beacon_attestation>(
      {type: GossipType.beacon_attestation, fork, subnet},
      attestation,
      {ignoreDuplicatePublishError: true}
    );
  }

  async publishVoluntaryExit(voluntaryExit: phase0.SignedVoluntaryExit): Promise<void> {
    const fork = this.config.getForkName(computeStartSlotAtEpoch(voluntaryExit.message.epoch));
    await this.publishObject<GossipType.voluntary_exit>({type: GossipType.voluntary_exit, fork}, voluntaryExit, {
      ignoreDuplicatePublishError: true,
    });
  }

  async publishBlsToExecutionChange(blsToExecutionChange: capella.SignedBLSToExecutionChange): Promise<void> {
    const fork = ForkName.capella;
    await this.publishObject<GossipType.bls_to_execution_change>(
      {type: GossipType.bls_to_execution_change, fork},
      blsToExecutionChange,
      {ignoreDuplicatePublishError: true}
    );
  }

  async publishProposerSlashing(proposerSlashing: phase0.ProposerSlashing): Promise<void> {
    const fork = this.config.getForkName(Number(proposerSlashing.signedHeader1.message.slot as bigint));
    await this.publishObject<GossipType.proposer_slashing>(
      {type: GossipType.proposer_slashing, fork},
      proposerSlashing
    );
  }

  async publishAttesterSlashing(attesterSlashing: phase0.AttesterSlashing): Promise<void> {
    const fork = this.config.getForkName(Number(attesterSlashing.attestation1.data.slot as bigint));
    await this.publishObject<GossipType.attester_slashing>(
      {type: GossipType.attester_slashing, fork},
      attesterSlashing
    );
  }

  async publishSyncCommitteeSignature(signature: altair.SyncCommitteeMessage, subnet: number): Promise<void> {
    const fork = this.config.getForkName(signature.slot);
    await this.publishObject<GossipType.sync_committee>({type: GossipType.sync_committee, fork, subnet}, signature, {
      ignoreDuplicatePublishError: true,
    });
  }

  async publishContributionAndProof(contributionAndProof: altair.SignedContributionAndProof): Promise<void> {
    const fork = this.config.getForkName(contributionAndProof.message.contribution.slot);
    await this.publishObject<GossipType.sync_committee_contribution_and_proof>(
      {type: GossipType.sync_committee_contribution_and_proof, fork},
      contributionAndProof,
      {ignoreDuplicatePublishError: true}
    );
  }

  async publishLightClientFinalityUpdate(lightClientFinalityUpdate: allForks.LightClientFinalityUpdate): Promise<void> {
    const fork = this.config.getForkName(lightClientFinalityUpdate.signatureSlot);
    const attestedFork = this.config.getForkName(lightClientFinalityUpdate.attestedHeader.beacon.slot);
    if (attestedFork !== fork) {
      lightClientFinalityUpdate = upgradeLightClientFinalityUpdate(this.config, fork, lightClientFinalityUpdate);
    }
    await this.publishObject<GossipType.light_client_finality_update>(
      {type: GossipType.light_client_finality_update, fork},
      lightClientFinalityUpdate
    );
  }

  async publishLightClientOptimisticUpdate(
    lightClientOptimisitcUpdate: allForks.LightClientOptimisticUpdate
  ): Promise<void> {
    const fork = this.config.getForkName(lightClientOptimisitcUpdate.signatureSlot);
    const attestedFork = this.config.getForkName(lightClientOptimisitcUpdate.attestedHeader.beacon.slot);
    if (attestedFork !== fork) {
      lightClientOptimisitcUpdate = upgradeLightClientOptimisticUpdate(this.config, fork, lightClientOptimisitcUpdate);
    }
    await this.publishObject<GossipType.light_client_optimistic_update>(
      {type: GossipType.light_client_optimistic_update, fork},
      lightClientOptimisitcUpdate
    );
  }

  private getGossipTopicString(topic: GossipTopic): string {
    return stringifyGossipTopic(this.config, topic);
  }

  private onScrapeLodestarMetrics(metrics: Metrics): void {
>>>>>>> 2d2d0c01
    const mesh = this["mesh"] as Map<string, Set<string>>;
    const topics = this["topics"] as Map<string, Set<string>>;
    const peers = this["peers"] as Set<string>;
    const score = this["score"] as PeerScore;
    const meshPeersByClient = new Map<string, number>();
    const meshPeerIdStrs = new Set<string>();

    for (const {peersMap, metricsGossip, type} of [
      {peersMap: mesh, metricsGossip: metrics.gossipMesh, type: "mesh"},
      {peersMap: topics, metricsGossip: metrics.gossipTopic, type: "topics"},
    ]) {
      // Pre-aggregate results by fork so we can fill the remaining metrics with 0
      const peersByTypeByFork = new Map2d<ForkName, GossipType, number>();
      const peersByBeaconAttSubnetByFork = new Map2dArr<ForkName, number>();
      const peersByBeaconSyncSubnetByFork = new Map2dArr<ForkName, number>();

      // loop through all mesh entries, count each set size
      for (const [topicString, peers] of peersMap) {
        // Ignore topics with 0 peers. May prevent overriding after a fork
        if (peers.size === 0) continue;

        // there are some new topics in the network so `getKnownTopic()` returns undefined
        // for example in prater: /eth2/82f4a72b/optimistic_light_client_update_v0/ssz_snappy
        const topic = this.gossipTopicCache.getKnownTopic(topicString);
        if (topic !== undefined) {
          if (topic.type === GossipType.beacon_attestation) {
            peersByBeaconAttSubnetByFork.set(topic.fork, topic.subnet, peers.size);
          } else if (topic.type === GossipType.sync_committee) {
            peersByBeaconSyncSubnetByFork.set(topic.fork, topic.subnet, peers.size);
          } else {
            peersByTypeByFork.set(topic.fork, topic.type, peers.size);
          }
        }

        if (type === "mesh") {
          for (const peer of peers) {
            if (!meshPeerIdStrs.has(peer)) {
              meshPeerIdStrs.add(peer);
              const client =
                this.peersData.connectedPeers.get(peer)?.agentClient?.toString() ?? ClientKind.Unknown.toString();
              meshPeersByClient.set(client, (meshPeersByClient.get(client) ?? 0) + 1);
            }
          }
        }
      }

      // beacon attestation mesh gets counted separately so we can track mesh peers by subnet
      // zero out all gossip type & subnet choices, so the dashboard will register them
      for (const [fork, peersByType] of peersByTypeByFork.map) {
        for (const type of Object.values(GossipType)) {
          metricsGossip.peersByType.set({fork, type}, peersByType.get(type) ?? 0);
        }
      }
      for (const [fork, peersByBeaconAttSubnet] of peersByBeaconAttSubnetByFork.map) {
        for (let subnet = 0; subnet < ATTESTATION_SUBNET_COUNT; subnet++) {
          metricsGossip.peersByBeaconAttestationSubnet.set(
            {fork, subnet: attSubnetLabel(subnet)},
            peersByBeaconAttSubnet[subnet] ?? 0
          );
        }
      }
      for (const [fork, peersByBeaconSyncSubnet] of peersByBeaconSyncSubnetByFork.map) {
        for (let subnet = 0; subnet < SYNC_COMMITTEE_SUBNET_COUNT; subnet++) {
          // SYNC_COMMITTEE_SUBNET_COUNT is < 9, no need to prepend a 0 to the label
          metricsGossip.peersBySyncCommitteeSubnet.set({fork, subnet}, peersByBeaconSyncSubnet[subnet] ?? 0);
        }
      }
    }

    for (const [client, peers] of meshPeersByClient.entries()) {
      metrics.gossipPeer.meshPeersByClient.set({client}, peers);
    }

    // track gossip peer score
    let peerCountScoreGraylist = 0;
    let peerCountScorePublish = 0;
    let peerCountScoreGossip = 0;
    let peerCountScoreMesh = 0;
    const {graylistThreshold, publishThreshold, gossipThreshold} = gossipScoreThresholds;
    const gossipScores: number[] = [];

    for (const peerIdStr of peers.keys()) {
      const s = score.score(peerIdStr);
      if (s >= graylistThreshold) peerCountScoreGraylist++;
      if (s >= publishThreshold) peerCountScorePublish++;
      if (s >= gossipThreshold) peerCountScoreGossip++;
      if (s >= 0) peerCountScoreMesh++;
      gossipScores.push(s);
    }

    // Access once for all calls below
    metrics.gossipPeer.scoreByThreshold.set({threshold: "graylist"}, peerCountScoreGraylist);
    metrics.gossipPeer.scoreByThreshold.set({threshold: "publish"}, peerCountScorePublish);
    metrics.gossipPeer.scoreByThreshold.set({threshold: "gossip"}, peerCountScoreGossip);
    metrics.gossipPeer.scoreByThreshold.set({threshold: "mesh"}, peerCountScoreMesh);

    // Register full score too
    metrics.gossipPeer.score.set(gossipScores);
  }

  private onGossipsubMessage(event: GossipsubEvents["gossipsub:message"]): void {
    const {propagationSource, msgId, msg} = event.detail;

    // Also validates that the topicStr is known
    const topic = this.gossipTopicCache.getTopic(msg.topic);

    // Get seenTimestamp before adding the message to the queue or add async delays
    const seenTimestampSec = Date.now() / 1000;

<<<<<<< HEAD
    // Only beacon_attestation has conditional subscriptions
    // TODO: Also syncnets?
    const importUpToSlot =
      topic.type === GossipType.beacon_attestation ? this.attnetsService.activeUpToSlot(topic.subnet) : null;

    // Emit message to network processor
    this.events.emit(NetworkEvent.pendingGossipsubMessage, {
      topic,
      msg,
      msgId,
      propagationSource,
      seenTimestampSec,
      startProcessUnixSec: null,
      importUpToSlot,
    });
=======
    // Emit message to network processor, use setTimeout to yield to the macro queue
    // This is mostly due to too many attestation messages, and a gossipsub RPC may
    // contain multiple of them. This helps avoid the I/O lag issue.
    setTimeout(() => {
      this.events.emit(NetworkEvent.pendingGossipsubMessage, {
        topic,
        msg,
        msgId,
        propagationSource,
        seenTimestampSec,
        startProcessUnixSec: null,
      });
    }, 0);
>>>>>>> 2d2d0c01
  }

  private onValidationResult(msgId: string, propagationSource: PeerId, acceptance: TopicValidatorResult): void {
    this.reportMessageValidationResult(msgId, propagationSource, acceptance);
  }
}

/**
 * Left pad subnets to two characters. Assumes ATTESTATION_SUBNET_COUNT < 99
 * Otherwise grafana sorts the mesh peers chart as: [1,11,12,13,...]
 */
function attSubnetLabel(subnet: number): string {
  if (subnet > 9) return String(subnet);
  else return `0${subnet}`;
}

function getMetricsTopicStrToLabel(config: BeaconConfig): TopicStrToLabel {
  const metricsTopicStrToLabel = new Map<TopicStr, TopicLabel>();

  for (const {name: fork} of config.forksAscendingEpochOrder) {
    const topics = getCoreTopicsAtFork(fork, {subscribeAllSubnets: true});
    for (const topic of topics) {
      metricsTopicStrToLabel.set(stringifyGossipTopic(config, {...topic, fork}), topic.type);
    }
  }
  return metricsTopicStrToLabel;
}<|MERGE_RESOLUTION|>--- conflicted
+++ resolved
@@ -7,11 +7,6 @@
 import {BeaconConfig} from "@lodestar/config";
 import {ATTESTATION_SUBNET_COUNT, ForkName, SYNC_COMMITTEE_SUBNET_COUNT} from "@lodestar/params";
 import {Logger, Map2d, Map2dArr} from "@lodestar/utils";
-<<<<<<< HEAD
-=======
-import {computeStartSlotAtEpoch} from "@lodestar/state-transition";
-import {upgradeLightClientFinalityUpdate, upgradeLightClientOptimisticUpdate} from "@lodestar/light-client";
->>>>>>> 2d2d0c01
 
 import {Eth2Context} from "../../chain/index.js";
 import {PeersData} from "../peers/peersData.js";
@@ -173,123 +168,7 @@
     this.unsubscribe(topicStr);
   }
 
-<<<<<<< HEAD
   private onScrapeLodestarMetrics(metrics: NetworkCoreMetrics): void {
-=======
-  async publishBeaconBlock(signedBlock: allForks.SignedBeaconBlock): Promise<void> {
-    const fork = this.config.getForkName(signedBlock.message.slot);
-    await this.publishObject<GossipType.beacon_block>({type: GossipType.beacon_block, fork}, signedBlock, {
-      ignoreDuplicatePublishError: true,
-    });
-  }
-
-  async publishSignedBeaconBlockAndBlobsSidecar(item: deneb.SignedBeaconBlockAndBlobsSidecar): Promise<void> {
-    const fork = this.config.getForkName(item.beaconBlock.message.slot);
-    await this.publishObject<GossipType.beacon_block_and_blobs_sidecar>(
-      {type: GossipType.beacon_block_and_blobs_sidecar, fork},
-      item,
-      {ignoreDuplicatePublishError: true}
-    );
-  }
-
-  async publishBeaconAggregateAndProof(aggregateAndProof: phase0.SignedAggregateAndProof): Promise<number> {
-    const fork = this.config.getForkName(aggregateAndProof.message.aggregate.data.slot);
-    return this.publishObject<GossipType.beacon_aggregate_and_proof>(
-      {type: GossipType.beacon_aggregate_and_proof, fork},
-      aggregateAndProof,
-      {ignoreDuplicatePublishError: true}
-    );
-  }
-
-  async publishBeaconAttestation(attestation: phase0.Attestation, subnet: number): Promise<number> {
-    const fork = this.config.getForkName(attestation.data.slot);
-    return this.publishObject<GossipType.beacon_attestation>(
-      {type: GossipType.beacon_attestation, fork, subnet},
-      attestation,
-      {ignoreDuplicatePublishError: true}
-    );
-  }
-
-  async publishVoluntaryExit(voluntaryExit: phase0.SignedVoluntaryExit): Promise<void> {
-    const fork = this.config.getForkName(computeStartSlotAtEpoch(voluntaryExit.message.epoch));
-    await this.publishObject<GossipType.voluntary_exit>({type: GossipType.voluntary_exit, fork}, voluntaryExit, {
-      ignoreDuplicatePublishError: true,
-    });
-  }
-
-  async publishBlsToExecutionChange(blsToExecutionChange: capella.SignedBLSToExecutionChange): Promise<void> {
-    const fork = ForkName.capella;
-    await this.publishObject<GossipType.bls_to_execution_change>(
-      {type: GossipType.bls_to_execution_change, fork},
-      blsToExecutionChange,
-      {ignoreDuplicatePublishError: true}
-    );
-  }
-
-  async publishProposerSlashing(proposerSlashing: phase0.ProposerSlashing): Promise<void> {
-    const fork = this.config.getForkName(Number(proposerSlashing.signedHeader1.message.slot as bigint));
-    await this.publishObject<GossipType.proposer_slashing>(
-      {type: GossipType.proposer_slashing, fork},
-      proposerSlashing
-    );
-  }
-
-  async publishAttesterSlashing(attesterSlashing: phase0.AttesterSlashing): Promise<void> {
-    const fork = this.config.getForkName(Number(attesterSlashing.attestation1.data.slot as bigint));
-    await this.publishObject<GossipType.attester_slashing>(
-      {type: GossipType.attester_slashing, fork},
-      attesterSlashing
-    );
-  }
-
-  async publishSyncCommitteeSignature(signature: altair.SyncCommitteeMessage, subnet: number): Promise<void> {
-    const fork = this.config.getForkName(signature.slot);
-    await this.publishObject<GossipType.sync_committee>({type: GossipType.sync_committee, fork, subnet}, signature, {
-      ignoreDuplicatePublishError: true,
-    });
-  }
-
-  async publishContributionAndProof(contributionAndProof: altair.SignedContributionAndProof): Promise<void> {
-    const fork = this.config.getForkName(contributionAndProof.message.contribution.slot);
-    await this.publishObject<GossipType.sync_committee_contribution_and_proof>(
-      {type: GossipType.sync_committee_contribution_and_proof, fork},
-      contributionAndProof,
-      {ignoreDuplicatePublishError: true}
-    );
-  }
-
-  async publishLightClientFinalityUpdate(lightClientFinalityUpdate: allForks.LightClientFinalityUpdate): Promise<void> {
-    const fork = this.config.getForkName(lightClientFinalityUpdate.signatureSlot);
-    const attestedFork = this.config.getForkName(lightClientFinalityUpdate.attestedHeader.beacon.slot);
-    if (attestedFork !== fork) {
-      lightClientFinalityUpdate = upgradeLightClientFinalityUpdate(this.config, fork, lightClientFinalityUpdate);
-    }
-    await this.publishObject<GossipType.light_client_finality_update>(
-      {type: GossipType.light_client_finality_update, fork},
-      lightClientFinalityUpdate
-    );
-  }
-
-  async publishLightClientOptimisticUpdate(
-    lightClientOptimisitcUpdate: allForks.LightClientOptimisticUpdate
-  ): Promise<void> {
-    const fork = this.config.getForkName(lightClientOptimisitcUpdate.signatureSlot);
-    const attestedFork = this.config.getForkName(lightClientOptimisitcUpdate.attestedHeader.beacon.slot);
-    if (attestedFork !== fork) {
-      lightClientOptimisitcUpdate = upgradeLightClientOptimisticUpdate(this.config, fork, lightClientOptimisitcUpdate);
-    }
-    await this.publishObject<GossipType.light_client_optimistic_update>(
-      {type: GossipType.light_client_optimistic_update, fork},
-      lightClientOptimisitcUpdate
-    );
-  }
-
-  private getGossipTopicString(topic: GossipTopic): string {
-    return stringifyGossipTopic(this.config, topic);
-  }
-
-  private onScrapeLodestarMetrics(metrics: Metrics): void {
->>>>>>> 2d2d0c01
     const mesh = this["mesh"] as Map<string, Set<string>>;
     const topics = this["topics"] as Map<string, Set<string>>;
     const peers = this["peers"] as Set<string>;
@@ -399,23 +278,11 @@
     // Get seenTimestamp before adding the message to the queue or add async delays
     const seenTimestampSec = Date.now() / 1000;
 
-<<<<<<< HEAD
     // Only beacon_attestation has conditional subscriptions
     // TODO: Also syncnets?
     const importUpToSlot =
       topic.type === GossipType.beacon_attestation ? this.attnetsService.activeUpToSlot(topic.subnet) : null;
 
-    // Emit message to network processor
-    this.events.emit(NetworkEvent.pendingGossipsubMessage, {
-      topic,
-      msg,
-      msgId,
-      propagationSource,
-      seenTimestampSec,
-      startProcessUnixSec: null,
-      importUpToSlot,
-    });
-=======
     // Emit message to network processor, use setTimeout to yield to the macro queue
     // This is mostly due to too many attestation messages, and a gossipsub RPC may
     // contain multiple of them. This helps avoid the I/O lag issue.
@@ -429,7 +296,6 @@
         startProcessUnixSec: null,
       });
     }, 0);
->>>>>>> 2d2d0c01
   }
 
   private onValidationResult(msgId: string, propagationSource: PeerId, acceptance: TopicValidatorResult): void {
