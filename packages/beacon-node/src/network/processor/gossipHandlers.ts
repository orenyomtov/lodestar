--- conflicted
+++ resolved
@@ -245,13 +245,8 @@
       }
     },
 
-<<<<<<< HEAD
-    [GossipType.beacon_attestation]: async (attestation, {subnet}, _peer, seenTimestampSec, importUpToSlot) => {
-      let validationResult: {indexedAttestation: phase0.IndexedAttestation; subnet: number};
-=======
-    [GossipType.beacon_attestation]: async (attestation, {subnet}, _peer, seenTimestampSec, gossipSerializedData) => {
+    [GossipType.beacon_attestation]: async (attestation, {subnet}, _peer, seenTimestampSec, gossipSerializedData, importUpToSlot) => {
       let validationResult: AttestationValidationResult;
->>>>>>> 2d2d0c01
       try {
         // eslint-disable-next-line @typescript-eslint/explicit-function-return-type
         const validateFn = () => validateGossipAttestation(chain, attestation, subnet, gossipSerializedData);
@@ -272,7 +267,6 @@
       const {indexedAttestation, attDataRootHex} = validationResult;
       metrics?.registerGossipUnaggregatedAttestation(seenTimestampSec, indexedAttestation);
 
-<<<<<<< HEAD
       // Node may be subscribe to extra subnets (long-lived random subnets). For those, validate the messages
       // but don't import them, to save CPU and RAM
       // ACTIVE: >=, toSlot >= slot
@@ -280,8 +274,6 @@
         return;
       }
 
-=======
->>>>>>> 2d2d0c01
       try {
         // Node may be subscribe to extra subnets (long-lived random subnets). For those, validate the messages
         // but don't add to attestation pool, to save CPU and RAM
