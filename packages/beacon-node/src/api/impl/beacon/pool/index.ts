import {routes, ServerApi} from "@lodestar/api";
import {Epoch, ssz} from "@lodestar/types";
import {SYNC_COMMITTEE_SUBNET_SIZE} from "@lodestar/params";
import {validateGossipAttestation} from "../../../../chain/validation/index.js";
import {validateGossipAttesterSlashing} from "../../../../chain/validation/attesterSlashing.js";
import {validateGossipProposerSlashing} from "../../../../chain/validation/proposerSlashing.js";
import {validateGossipVoluntaryExit} from "../../../../chain/validation/voluntaryExit.js";
import {validateBlsToExecutionChange} from "../../../../chain/validation/blsToExecutionChange.js";
import {validateSyncCommitteeSigOnly} from "../../../../chain/validation/syncCommittee.js";
import {ApiModules} from "../../types.js";
import {AttestationError, GossipAction, SyncCommitteeError} from "../../../../chain/errors/index.js";
import {validateGossipFnRetryUnknownRoot} from "../../../../network/processor/gossipHandlers.js";

export function getBeaconPoolApi({
  chain,
  logger,
  metrics,
  network,
}: Pick<ApiModules, "chain" | "logger" | "metrics" | "network">): ServerApi<routes.beacon.pool.Api> {
  return {
    async getPoolAttestations(filters) {
      // Already filtered by slot
      let attestations = chain.aggregatedAttestationPool.getAll(filters?.slot);

      if (filters?.committeeIndex !== undefined) {
        attestations = attestations.filter((attestation) => filters.committeeIndex === attestation.data.index);
      }

      return {data: attestations};
    },

    async getPoolAttesterSlashings() {
      return {data: chain.opPool.getAllAttesterSlashings()};
    },

    async getPoolProposerSlashings() {
      return {data: chain.opPool.getAllProposerSlashings()};
    },

    async getPoolVoluntaryExits() {
      return {data: chain.opPool.getAllVoluntaryExits()};
    },

    async getPoolBlsToExecutionChanges() {
      return {data: chain.opPool.getAllBlsToExecutionChanges().map(({data}) => data)};
    },

    async submitPoolAttestations(attestations) {
      const seenTimestampSec = Date.now() / 1000;
      const errors: Error[] = [];

      await Promise.all(
        attestations.map(async (attestation, i) => {
          try {
            // eslint-disable-next-line @typescript-eslint/explicit-function-return-type
            const validateFn = () => validateGossipAttestation(chain, attestation, null, null);
            const {slot, beaconBlockRoot} = attestation.data;
            // when a validator is configured with multiple beacon node urls, this attestation data may come from another beacon node
            // and the block hasn't been in our forkchoice since we haven't seen / processing that block
            // see https://github.com/ChainSafe/lodestar/issues/5098
            const {indexedAttestation, subnet, attDataRootHex} = await validateGossipFnRetryUnknownRoot(
              validateFn,
              chain,
              slot,
              beaconBlockRoot
            );

<<<<<<< HEAD
            const insertOutcome = chain.attestationPool.add(attestation);
            const result = await network.gossip.publishBeaconAttestation(attestation, subnet);
            metrics?.submitUnaggregatedAttestation(
              seenTimestampSec,
              indexedAttestation,
              subnet,
              result.recipients.length
            );
            metrics?.opPool.attestationPoolInsertOutcome.inc({insertOutcome});
=======
            if (network.attnetsService.shouldProcess(subnet, slot)) {
              const insertOutcome = chain.attestationPool.add(attestation, attDataRootHex);
              metrics?.opPool.attestationPoolInsertOutcome.inc({insertOutcome});
            }
            const sentPeers = await network.gossip.publishBeaconAttestation(attestation, subnet);
            metrics?.submitUnaggregatedAttestation(seenTimestampSec, indexedAttestation, subnet, sentPeers);
>>>>>>> 2d2d0c01
          } catch (e) {
            errors.push(e as Error);
            logger.error(
              `Error on submitPoolAttestations [${i}]`,
              {slot: attestation.data.slot, index: attestation.data.index},
              e as Error
            );
            if (e instanceof AttestationError && e.action === GossipAction.REJECT) {
              chain.persistInvalidSszValue(ssz.phase0.Attestation, attestation, "api_reject");
            }
          }
        })
      );

      if (errors.length > 1) {
        throw Error("Multiple errors on submitPoolAttestations\n" + errors.map((e) => e.message).join("\n"));
      } else if (errors.length === 1) {
        throw errors[0];
      }
    },

    async submitPoolAttesterSlashings(attesterSlashing) {
      await validateGossipAttesterSlashing(chain, attesterSlashing);
      chain.opPool.insertAttesterSlashing(attesterSlashing);
      await network.gossip.publishAttesterSlashing(attesterSlashing);
    },

    async submitPoolProposerSlashings(proposerSlashing) {
      await validateGossipProposerSlashing(chain, proposerSlashing);
      chain.opPool.insertProposerSlashing(proposerSlashing);
      await network.gossip.publishProposerSlashing(proposerSlashing);
    },

    async submitPoolVoluntaryExit(voluntaryExit) {
      await validateGossipVoluntaryExit(chain, voluntaryExit);
      chain.opPool.insertVoluntaryExit(voluntaryExit);
      await network.gossip.publishVoluntaryExit(voluntaryExit);
    },

    async submitPoolBlsToExecutionChange(blsToExecutionChanges) {
      const errors: Error[] = [];

      await Promise.all(
        blsToExecutionChanges.map(async (blsToExecutionChange, i) => {
          try {
            // Ignore even if the change exists and reprocess
            await validateBlsToExecutionChange(chain, blsToExecutionChange, true);
            const preCapella = chain.clock.currentEpoch < chain.config.CAPELLA_FORK_EPOCH;
            chain.opPool.insertBlsToExecutionChange(blsToExecutionChange, preCapella);
            if (!preCapella) {
              await network.gossip.publishBlsToExecutionChange(blsToExecutionChange);
            }
          } catch (e) {
            errors.push(e as Error);
            logger.error(
              `Error on submitPoolBlsToExecutionChange [${i}]`,
              {validatorIndex: blsToExecutionChange.message.validatorIndex},
              e as Error
            );
          }
        })
      );

      if (errors.length > 1) {
        throw Error("Multiple errors on submitPoolBlsToExecutionChange\n" + errors.map((e) => e.message).join("\n"));
      } else if (errors.length === 1) {
        throw errors[0];
      }
    },

    /**
     * POST `/eth/v1/beacon/pool/sync_committees`
     *
     * Submits sync committee signature objects to the node.
     * Sync committee signatures are not present in phase0, but are required for Altair networks.
     * If a sync committee signature is validated successfully the node MUST publish that sync committee signature on all applicable subnets.
     * If one or more sync committee signatures fail validation the node MUST return a 400 error with details of which sync committee signatures have failed, and why.
     *
     * https://github.com/ethereum/beacon-APIs/pull/135
     */
    async submitPoolSyncCommitteeSignatures(signatures) {
      // Fetch states for all slots of the `signatures`
      const slots = new Set<Epoch>();
      for (const signature of signatures) {
        slots.add(signature.slot);
      }

      // TODO: Fetch states at signature slots
      const state = chain.getHeadState();

      const errors: Error[] = [];

      await Promise.all(
        signatures.map(async (signature, i) => {
          try {
            const synCommittee = state.epochCtx.getIndexedSyncCommittee(signature.slot);
            const indexesInCommittee = synCommittee.validatorIndexMap.get(signature.validatorIndex);
            if (indexesInCommittee === undefined || indexesInCommittee.length === 0) {
              return; // Not a sync committee member
            }

            // Verify signature only, all other data is very likely to be correct, since the `signature` object is created by this node.
            // Worst case if `signature` is not valid, gossip peers will drop it and slightly downscore us.
            await validateSyncCommitteeSigOnly(chain, state, signature);

            // The same validator can appear multiple times in the sync committee. It can appear multiple times per
            // subnet even. First compute on which subnet the signature must be broadcasted to.
            const subnets: number[] = [];

            for (const indexInCommittee of indexesInCommittee) {
              // Sync committee subnet members are just sequential in the order they appear in SyncCommitteeIndexes array
              const subnet = Math.floor(indexInCommittee / SYNC_COMMITTEE_SUBNET_SIZE);
              const indexInSubcommittee = indexInCommittee % SYNC_COMMITTEE_SUBNET_SIZE;
              chain.syncCommitteeMessagePool.add(subnet, signature, indexInSubcommittee);

              // Cheap de-duplication code to avoid using a Set. indexesInCommittee is always sorted
              if (subnets.length === 0 || subnets[subnets.length - 1] !== subnet) {
                subnets.push(subnet);
              }
            }

            // TODO: Broadcast at once to all topics
            await Promise.all(
              subnets.map(async (subnet) => network.gossip.publishSyncCommitteeSignature(signature, subnet))
            );
          } catch (e) {
            // TODO: gossipsub should allow publishing same message to different topics
            // https://github.com/ChainSafe/js-libp2p-gossipsub/issues/272
            if ((e as Error).message === "PublishError.Duplicate") {
              return;
            }

            errors.push(e as Error);
            logger.debug(
              `Error on submitPoolSyncCommitteeSignatures [${i}]`,
              {slot: signature.slot, validatorIndex: signature.validatorIndex},
              e as Error
            );
            if (e instanceof SyncCommitteeError && e.action === GossipAction.REJECT) {
              chain.persistInvalidSszValue(ssz.altair.SyncCommitteeMessage, signature, "api_reject");
            }
          }
        })
      );

      if (errors.length > 1) {
        throw Error("Multiple errors on publishAggregateAndProofs\n" + errors.map((e) => e.message).join("\n"));
      } else if (errors.length === 1) {
        throw errors[0];
      }
    },
  };
}<|MERGE_RESOLUTION|>--- conflicted
+++ resolved
@@ -65,24 +65,17 @@
               beaconBlockRoot
             );
 
-<<<<<<< HEAD
-            const insertOutcome = chain.attestationPool.add(attestation);
-            const result = await network.gossip.publishBeaconAttestation(attestation, subnet);
+            if (network.attnetsService.shouldProcess(subnet, slot)) {
+              const insertOutcome = chain.attestationPool.add(attestation, attDataRootHex);
+              metrics?.opPool.attestationPoolInsertOutcome.inc({insertOutcome});
+            }
+            const response = await network.gossip.publishBeaconAttestation(attestation, subnet);
             metrics?.submitUnaggregatedAttestation(
               seenTimestampSec,
               indexedAttestation,
               subnet,
-              result.recipients.length
-            );
-            metrics?.opPool.attestationPoolInsertOutcome.inc({insertOutcome});
-=======
-            if (network.attnetsService.shouldProcess(subnet, slot)) {
-              const insertOutcome = chain.attestationPool.add(attestation, attDataRootHex);
-              metrics?.opPool.attestationPoolInsertOutcome.inc({insertOutcome});
-            }
-            const sentPeers = await network.gossip.publishBeaconAttestation(attestation, subnet);
-            metrics?.submitUnaggregatedAttestation(seenTimestampSec, indexedAttestation, subnet, sentPeers);
->>>>>>> 2d2d0c01
+              response.recipients.length
+            );
           } catch (e) {
             errors.push(e as Error);
             logger.error(
