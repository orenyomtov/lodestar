--- conflicted
+++ resolved
@@ -37,11 +37,6 @@
   protected readonly logger: Logger;
   private readonly activeSockets: HttpActiveSocketsTracker;
 
-<<<<<<< HEAD
-  private status = Status.Closed;
-
-=======
->>>>>>> 108b8ed9
   constructor(
     private readonly opts: RestApiServerOpts,
     modules: RestApiServerModules
