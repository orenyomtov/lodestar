import {Logger} from "@lodestar/utils";
import {SLOTS_PER_EPOCH} from "@lodestar/params";
import {Slot} from "@lodestar/types";
import {INetwork, NetworkEvent, NetworkEventData} from "../network/index.js";
import {isOptimisticBlock} from "../util/forkChoice.js";
import {Metrics} from "../metrics/index.js";
import {IBeaconChain} from "../chain/index.js";
import {ClockEvent} from "../util/clock.js";
import {GENESIS_SLOT} from "../constants/constants.js";
import {IBeaconSync, SyncModules, SyncingStatus} from "./interface.js";
import {RangeSync, RangeSyncStatus, RangeSyncEvent} from "./range/range.js";
import {getPeerSyncType, PeerSyncType, peerSyncTypes} from "./utils/remoteSyncType.js";
import {MIN_EPOCH_TO_START_GOSSIP} from "./constants.js";
import {SyncState, SyncChainDebugState, syncStateMetric} from "./interface.js";
import {SyncOptions} from "./options.js";
import {UnknownBlockSync} from "./unknownBlock.js";

export class BeaconSync implements IBeaconSync {
  private readonly logger: Logger;
  private readonly network: INetwork;
  private readonly chain: IBeaconChain;
  private readonly metrics: Metrics | null;
  private readonly opts: SyncOptions;

  private readonly rangeSync: RangeSync;
  private readonly unknownBlockSync: UnknownBlockSync;

  /** For metrics only */
  private readonly peerSyncType = new Map<string, PeerSyncType>();

  /**
   * The number of slots ahead of us that is allowed before starting a RangeSync
   * If a peer is within this tolerance (forwards or backwards), it is treated as a fully sync'd peer.
   *
   * This means that we consider ourselves synced (and hence subscribe to all subnets and block
   * gossip if no peers are further than this range ahead of us that we have not already downloaded
   * blocks for.
   */
  private readonly slotImportTolerance: Slot;

  constructor(opts: SyncOptions, modules: SyncModules) {
    const {config, chain, metrics, network, logger} = modules;
    this.opts = opts;
    this.network = network;
    this.chain = chain;
    this.metrics = metrics;
    this.logger = logger;
    this.rangeSync = new RangeSync(modules, opts);
    this.unknownBlockSync = new UnknownBlockSync(config, network, chain, logger, metrics, opts);
    this.slotImportTolerance = SLOTS_PER_EPOCH;

    // Subscribe to RangeSync completing a SyncChain and recompute sync state
    if (!opts.disableRangeSync) {
      // prod code
      this.logger.debug("RangeSync enabled.");
      this.rangeSync.on(RangeSyncEvent.completedChain, this.updateSyncState);
      this.network.events.on(NetworkEvent.peerConnected, this.addPeer);
      this.network.events.on(NetworkEvent.peerDisconnected, this.removePeer);
    } else {
      // test code, this is needed for Unknown block sync sim test
      this.unknownBlockSync.subscribeToNetwork();
      this.logger.debug("RangeSync disabled.");
    }

    // TODO: It's okay to start this on initial sync?
    this.chain.clock.on(ClockEvent.epoch, this.onClockEpoch);

    if (metrics) {
      metrics.syncStatus.addCollect(() => this.scrapeMetrics(metrics));
    }
  }

  close(): void {
    this.network.events.off(NetworkEvent.peerConnected, this.addPeer);
    this.network.events.off(NetworkEvent.peerDisconnected, this.removePeer);
    this.chain.clock.off(ClockEvent.epoch, this.onClockEpoch);
    this.rangeSync.close();
    this.unknownBlockSync.close();
  }

  getSyncStatus(): SyncingStatus {
    const currentSlot = this.chain.clock.currentSlot;
    // If we are pre/at genesis, signal ready
    if (currentSlot <= GENESIS_SLOT) {
      return {
        headSlot: "0",
        syncDistance: "0",
        isSyncing: false,
        isOptimistic: false,
      };
    } else {
      const head = this.chain.forkChoice.getHead();

      switch (this.state) {
        case SyncState.SyncingFinalized:
        case SyncState.SyncingHead:
        case SyncState.Stalled:
          return {
            headSlot: String(head.slot),
            syncDistance: String(currentSlot - head.slot),
            isSyncing: true,
            isOptimistic: isOptimisticBlock(head),
          };
        case SyncState.Synced:
          return {
            headSlot: String(head.slot),
            syncDistance: "0",
            isSyncing: false,
            isOptimistic: isOptimisticBlock(head),
          };
        default:
          throw new Error("Node is stopped, cannot get sync status");
      }
    }
  }

  isSyncing(): boolean {
    const state = this.state; // Don't run the getter twice
    return state === SyncState.SyncingFinalized || state === SyncState.SyncingHead;
  }

  isSynced(): boolean {
    return this.state === SyncState.Synced;
  }

  get state(): SyncState {
    const currentSlot = this.chain.clock.currentSlot;
    const headSlot = this.chain.forkChoice.getHead().slot;

    if (
      // Consider node synced IF
      // Before genesis OR
      (currentSlot < 0 ||
        // head is behind clock but close enough with some tolerance
        (headSlot <= currentSlot && headSlot >= currentSlot - this.slotImportTolerance)) &&
      // Ensure there at least one connected peer to not claim synced if has no peers
      // Allow to bypass this conditions for local networks with a single node
      (this.opts.isSingleNode || this.network.getConnectedPeerCount() > 0)
      // TODO: Consider enabling this condition (used in Lighthouse)
      // && headSlot > 0
    ) {
      return SyncState.Synced;
    }

    const rangeSyncState = this.rangeSync.state;
    switch (rangeSyncState.status) {
      case RangeSyncStatus.Finalized:
        return SyncState.SyncingFinalized;
      case RangeSyncStatus.Head:
        return SyncState.SyncingHead;
      case RangeSyncStatus.Idle:
        return SyncState.Stalled;
    }
  }

  /** Full debug state for lodestar API */
  getSyncChainsDebugState(): SyncChainDebugState[] {
    return this.rangeSync.getSyncChainsDebugState();
  }

  /**
   * A peer has connected which has blocks that are unknown to us.
   *
   * This function handles the logic associated with the connection of a new peer. If the peer
   * is sufficiently ahead of our current head, a range-sync (batch) sync is started and
   * batches of blocks are queued to download from the peer. Batched blocks begin at our latest
   * finalized head.
   *
   * If the peer is within the `SLOT_IMPORT_TOLERANCE`, then it's head is sufficiently close to
   * ours that we consider it fully sync'd with respect to our current chain.
   */
  private addPeer = (data: NetworkEventData[NetworkEvent.peerConnected]): void => {
    const localStatus = this.chain.getStatus();
    const syncType = getPeerSyncType(localStatus, data.status, this.chain.forkChoice, this.slotImportTolerance);

    // For metrics only
    this.peerSyncType.set(data.peer.toString(), syncType);

    if (syncType === PeerSyncType.Advanced) {
      this.rangeSync.addPeer(data.peer, localStatus, data.status);
    }

    this.updateSyncState();
  };

  /**
   * Must be called by libp2p when a peer is removed from the peer manager
   */
  private removePeer = (data: NetworkEventData[NetworkEvent.peerDisconnected]): void => {
    this.rangeSync.removePeer(data.peer);

    this.peerSyncType.delete(data.peer.toString());
  };

  /**
   * Run this function when the sync state can potentially change.
   */
  private updateSyncState = (): void => {
    const state = this.state; // Don't run the getter twice

    // We have become synced, subscribe to all the gossip core topics
    if (state === SyncState.Synced && this.chain.clock.currentEpoch >= MIN_EPOCH_TO_START_GOSSIP) {
      if (!this.network.isSubscribedToGossipCoreTopics()) {
        this.network
          .subscribeGossipCoreTopics()
          .then(() => {
            this.metrics?.syncSwitchGossipSubscriptions.inc({action: "subscribed"});
            this.logger.info("Subscribed gossip core topics");
          })
          .catch((e) => {
            this.logger.error("Error subscribing to gossip core topics", {}, e);
          });
<<<<<<< HEAD
      }

      // also start searching for unknown blocks
      if (!this.unknownBlockSync.isSubscribedToNetwork()) {
        this.unknownBlockSync.subscribeToNetwork();
        this.metrics?.syncUnknownBlock.switchNetworkSubscriptions.inc({action: "subscribed"});
      }
    }

    // If we stopped being synced and falled significantly behind, stop gossip
    else if (state !== SyncState.Synced) {
      const syncDiff = this.chain.clock.currentSlot - this.chain.forkChoice.getHead().slot;
      if (syncDiff > this.slotImportTolerance * 2) {
        this.logger.warn(`Node sync has fallen behind by ${syncDiff} slots`);
        if (this.network.isSubscribedToGossipCoreTopics()) {
          this.network
            .unsubscribeGossipCoreTopics()
            .then(() => {
              this.metrics?.syncSwitchGossipSubscriptions.inc({action: "unsubscribed"});
              this.logger.info("Un-subscribed gossip core topics");
            })
            .catch((e) => {
              this.logger.error("Error unsubscribing to gossip core topics", {}, e);
            });
        }

        // also stop searching for unknown blocks
        if (this.unknownBlockSync.isSubscribedToNetwork()) {
          this.unknownBlockSync.unsubscribeFromNetwork();
          this.metrics?.syncUnknownBlock.switchNetworkSubscriptions.inc({action: "unsubscribed"});
        }
=======
>>>>>>> a208afb4
      }

      // also start searching for unknown blocks
      if (!this.unknownBlockSync.isSubscribedToNetwork()) {
        this.unknownBlockSync.subscribeToNetwork();
        this.metrics?.syncUnknownBlock.switchNetworkSubscriptions.inc({action: "subscribed"});
      }
    }

    // If we stopped being synced and falled significantly behind, stop gossip
    else if (state !== SyncState.Synced) {
      const syncDiff = this.chain.clock.currentSlot - this.chain.forkChoice.getHead().slot;
      if (syncDiff > this.slotImportTolerance * 2) {
        if (this.network.isSubscribedToGossipCoreTopics()) {
          this.logger.warn(`Node sync has fallen behind by ${syncDiff} slots`);
          this.network
            .unsubscribeGossipCoreTopics()
            .then(() => {
              this.metrics?.syncSwitchGossipSubscriptions.inc({action: "unsubscribed"});
              this.logger.info("Un-subscribed gossip core topics");
            })
            .catch((e) => {
              this.logger.error("Error unsubscribing to gossip core topics", {}, e);
            });
        }

        // also stop searching for unknown blocks
        if (this.unknownBlockSync.isSubscribedToNetwork()) {
          this.unknownBlockSync.unsubscribeFromNetwork();
          this.metrics?.syncUnknownBlock.switchNetworkSubscriptions.inc({action: "unsubscribed"});
        }
      }
    }
  };

  private onClockEpoch = (): void => {
    // If a node witness the genesis event consider starting gossip
    // Also, ensure that updateSyncState is run at least once per epoch.
    // If the chain gets stuck or very overloaded it could helps to resolve the situation
    // by realizing it's way behind and turning gossip off.
    this.updateSyncState();
  };

  private scrapeMetrics(metrics: Metrics): void {
    // Compute current sync state
    metrics.syncStatus.set(syncStateMetric[this.state]);

    // Count peers by syncType
    const peerCountByType: Record<PeerSyncType, number> = {
      [PeerSyncType.Advanced]: 0,
      [PeerSyncType.FullySynced]: 0,
      [PeerSyncType.Behind]: 0,
    };
    for (const syncType of this.peerSyncType.values()) {
      peerCountByType[syncType]++;
    }

    for (const syncType of peerSyncTypes) {
      metrics.syncPeersBySyncType.set({syncType}, peerCountByType[syncType]);
    }
  }
}<|MERGE_RESOLUTION|>--- conflicted
+++ resolved
@@ -210,40 +210,6 @@
           .catch((e) => {
             this.logger.error("Error subscribing to gossip core topics", {}, e);
           });
-<<<<<<< HEAD
-      }
-
-      // also start searching for unknown blocks
-      if (!this.unknownBlockSync.isSubscribedToNetwork()) {
-        this.unknownBlockSync.subscribeToNetwork();
-        this.metrics?.syncUnknownBlock.switchNetworkSubscriptions.inc({action: "subscribed"});
-      }
-    }
-
-    // If we stopped being synced and falled significantly behind, stop gossip
-    else if (state !== SyncState.Synced) {
-      const syncDiff = this.chain.clock.currentSlot - this.chain.forkChoice.getHead().slot;
-      if (syncDiff > this.slotImportTolerance * 2) {
-        this.logger.warn(`Node sync has fallen behind by ${syncDiff} slots`);
-        if (this.network.isSubscribedToGossipCoreTopics()) {
-          this.network
-            .unsubscribeGossipCoreTopics()
-            .then(() => {
-              this.metrics?.syncSwitchGossipSubscriptions.inc({action: "unsubscribed"});
-              this.logger.info("Un-subscribed gossip core topics");
-            })
-            .catch((e) => {
-              this.logger.error("Error unsubscribing to gossip core topics", {}, e);
-            });
-        }
-
-        // also stop searching for unknown blocks
-        if (this.unknownBlockSync.isSubscribedToNetwork()) {
-          this.unknownBlockSync.unsubscribeFromNetwork();
-          this.metrics?.syncUnknownBlock.switchNetworkSubscriptions.inc({action: "unsubscribed"});
-        }
-=======
->>>>>>> a208afb4
       }
 
       // also start searching for unknown blocks
