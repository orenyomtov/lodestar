--- conflicted
+++ resolved
@@ -97,66 +97,6 @@
       }),
     },
 
-<<<<<<< HEAD
-=======
-    discv5: {
-      decodeEnrAttemptCount: register.counter({
-        name: "lodestar_discv5_decode_enr_attempt_count",
-        help: "Count of total attempts to decode enrs",
-      }),
-      decodeEnrErrorCount: register.counter({
-        name: "lodestar_discv5_decode_enr_error_count",
-        help: "Count of total errors attempting to decode enrs",
-      }),
-    },
-
-    attnetsService: {
-      committeeSubnets: register.gauge({
-        name: "lodestar_attnets_service_committee_subnets_total",
-        help: "Count of committee subnets",
-      }),
-      subscriptionsCommittee: register.gauge({
-        name: "lodestar_attnets_service_committee_subscriptions_total",
-        help: "Count of committee subscriptions",
-      }),
-      subscriptionsRandom: register.gauge({
-        name: "lodestar_attnets_service_random_subscriptions_total",
-        help: "Count of random subscriptions",
-      }),
-      subscribeSubnets: register.gauge<"subnet" | "src">({
-        name: "lodestar_attnets_service_subscribe_subnets_total",
-        help: "Count of subscribe_subnets calls",
-        labelNames: ["subnet", "src"],
-      }),
-      unsubscribeSubnets: register.gauge<"subnet" | "src">({
-        name: "lodestar_attnets_service_unsubscribe_subnets_total",
-        help: "Count of unsubscribe_subnets calls",
-        labelNames: ["subnet", "src"],
-      }),
-      aggregatorSlotSubnetCount: register.gauge({
-        name: "lodestar_attnets_service_aggregator_slot_subnet_total",
-        help: "Count of aggregator per slot and subnet",
-      }),
-    },
-
-    syncnetsService: {
-      subscriptionsCommittee: register.gauge({
-        name: "lodestar_syncnets_service_committee_subscriptions_total",
-        help: "Count of syncnet committee subscriptions",
-      }),
-      subscribeSubnets: register.gauge<"subnet">({
-        name: "lodestar_syncnets_service_subscribe_subnets_total",
-        help: "Count of syncnet subscribe_subnets calls",
-        labelNames: ["subnet"],
-      }),
-      unsubscribeSubnets: register.gauge<"subnet">({
-        name: "lodestar_syncnets_service_unsubscribe_subnets_total",
-        help: "Count of syncnet unsubscribe_subnets calls",
-        labelNames: ["subnet"],
-      }),
-    },
-
->>>>>>> 2d2d0c01
     regenQueue: {
       length: register.gauge({
         name: "lodestar_regen_queue_length",
