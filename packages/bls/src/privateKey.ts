import {BIG} from "@chainsafe/milagro-crypto-js/src/big";
import {FP_POINT_LENGTH, SECRET_KEY_LENGTH} from "./constants";
import assert from "assert";
import ctx from "./ctx";
import {padLeft} from "./helpers/utils";
import {G2point} from "./helpers/g2point";
import * as random from "secure-random";
import {BLSSecretKey, Hash, Domain} from "@chainsafe/eth2.0-types";

export class PrivateKey {

  private value: BIG;

  public constructor(value: BIG) {
    this.value = value;
  }

<<<<<<< HEAD
=======
  public getValue(): BIG {
    return this.value;
  }

  public sign(message: G2point): G2point {
    return message.mul(this.value);
  }

  public signMessage(message: Hash, domain: Domain): G2point {
    return G2point.hashToG2(message, domain).mul(this.value);
  }

  public toBytes(): BLSSecretKey {
    const buffer = Buffer.alloc(FP_POINT_LENGTH, 0);
    this.value.tobytearray(buffer, 0);
    return buffer.slice(FP_POINT_LENGTH - SECRET_KEY_LENGTH);
  }

  public toHexString(): string {
    return `0x${this.toBytes().toString('hex')}`;
  }
>>>>>>> d992405a

  public static fromBytes(bytes: Uint8Array): PrivateKey {
    assert(bytes.length === SECRET_KEY_LENGTH, "Private key should have 32 bytes");
    const value = Buffer.from(bytes);
    return new PrivateKey(
      ctx.BIG.frombytearray(
        padLeft(
          value,
          48
        ),
        0
      )
    );
  }

  public static fromHexString(value: string): PrivateKey {
    return PrivateKey.fromBytes(
      Buffer.from(value.replace("0x", ""), "hex")
    );
  }

  public static random(): PrivateKey {
    return PrivateKey.fromBytes(random.randomBuffer(SECRET_KEY_LENGTH));
  }

  public getValue(): BIG {
    return this.value;
  }

  public sign(message: G2point): G2point {
    return message.mul(this.value);
  }

  public signMessage(message: bytes32, domain: BLSDomain): G2point {
    return G2point.hashToG2(message, domain).mul(this.value);
  }

  public toBytes(): BLSSecretKey {
    const buffer = Buffer.alloc(FP_POINT_LENGTH, 0);
    this.value.tobytearray(buffer, 0);
    return buffer.slice(FP_POINT_LENGTH - SECRET_KEY_LENGTH);
  }

  public toHexString(): string {
    return `0x${this.toBytes().toString("hex")}`;
  }

}<|MERGE_RESOLUTION|>--- conflicted
+++ resolved
@@ -15,8 +15,6 @@
     this.value = value;
   }
 
-<<<<<<< HEAD
-=======
   public getValue(): BIG {
     return this.value;
   }
@@ -38,10 +36,9 @@
   public toHexString(): string {
     return `0x${this.toBytes().toString('hex')}`;
   }
->>>>>>> d992405a
 
   public static fromBytes(bytes: Uint8Array): PrivateKey {
-    assert(bytes.length === SECRET_KEY_LENGTH, "Private key should have 32 bytes");
+    assert(bytes.length === SECRET_KEY_LENGTH, 'Private key should have 32 bytes');
     const value = Buffer.from(bytes);
     return new PrivateKey(
       ctx.BIG.frombytearray(
@@ -56,7 +53,7 @@
 
   public static fromHexString(value: string): PrivateKey {
     return PrivateKey.fromBytes(
-      Buffer.from(value.replace("0x", ""), "hex")
+      Buffer.from(value.replace('0x', ''), 'hex')
     );
   }
 
@@ -64,26 +61,4 @@
     return PrivateKey.fromBytes(random.randomBuffer(SECRET_KEY_LENGTH));
   }
 
-  public getValue(): BIG {
-    return this.value;
-  }
-
-  public sign(message: G2point): G2point {
-    return message.mul(this.value);
-  }
-
-  public signMessage(message: bytes32, domain: BLSDomain): G2point {
-    return G2point.hashToG2(message, domain).mul(this.value);
-  }
-
-  public toBytes(): BLSSecretKey {
-    const buffer = Buffer.alloc(FP_POINT_LENGTH, 0);
-    this.value.tobytearray(buffer, 0);
-    return buffer.slice(FP_POINT_LENGTH - SECRET_KEY_LENGTH);
-  }
-
-  public toHexString(): string {
-    return `0x${this.toBytes().toString("hex")}`;
-  }
-
 }