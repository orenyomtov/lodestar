import PeerId from "peer-id";
import {AbortController, AbortSignal} from "abort-controller";
import {source as abortSource} from "abortable-iterator";
import {IRegularSync, IRegularSyncModules, RegularSyncEventEmitter} from "../interface";
import {INetwork} from "../../../network";
import {IBeaconChain} from "../../../chain";
import {defaultOptions, IRegularSyncOptions} from "../options";
import deepmerge from "deepmerge";
import {ILogger} from "@chainsafe/lodestar-utils/lib/logger";
import {IBeaconConfig} from "@chainsafe/lodestar-config";
<<<<<<< HEAD
import {Root, SignedBeaconBlock, Slot} from "@chainsafe/lodestar-types";
=======
import {SignedBeaconBlock, Slot, Root} from "@chainsafe/lodestar-types";
import {sleep} from "@chainsafe/lodestar-utils";
>>>>>>> f44565bf
import pushable, {Pushable} from "it-pushable";
import pipe from "it-pipe";
import {checkBestPeer, fetchBlockChunks, getBestPeer, processSyncBlocks} from "../../utils";
import {ISlotRange} from "../../interface";
import {GossipEvent} from "../../../network/gossip/constants";
import {toHexString} from "@chainsafe/ssz";
import {EventEmitter} from "events";
import {getSyncPeers} from "../../utils/peers";

export class NaiveRegularSync extends (EventEmitter as {new (): RegularSyncEventEmitter}) implements IRegularSync {
  private readonly config: IBeaconConfig;

  private readonly network: INetwork;

  private readonly chain: IBeaconChain;

  private readonly logger: ILogger;

  private readonly opts: IRegularSyncOptions;

  private bestPeer: PeerId | undefined;

  private currentTarget: Slot = 0;
  private targetSlotRangeSource: Pushable<ISlotRange>;
  private gossipParentBlockRoot: Root | undefined;
  // only subscribe to gossip when we're up to this
  private controller!: AbortController;

  constructor(options: Partial<IRegularSyncOptions>, modules: IRegularSyncModules) {
    super();
    this.config = modules.config;
    this.network = modules.network;
    this.chain = modules.chain;
    this.logger = modules.logger;
    this.opts = deepmerge(defaultOptions, options);
    this.targetSlotRangeSource = pushable<ISlotRange>();
  }

  public async start(): Promise<void> {
    this.chain.emitter.on("block", this.onProcessedBlock);
    const headSlot = this.chain.forkChoice.getHead().slot;
    const currentSlot = this.chain.clock.currentSlot;
    this.logger.info("Started regular syncing", {currentSlot, headSlot});
    if (headSlot >= currentSlot) {
      this.logger.info(`Regular Sync: node is up to date, headSlot=${headSlot}`);
      this.emit("syncCompleted");
      await this.stop();
      return;
    }
    this.currentTarget = headSlot;
    this.logger.verbose(`Regular Sync: Current slot at start: ${currentSlot}`);
    this.targetSlotRangeSource = pushable<ISlotRange>();
    this.controller = new AbortController();
    await this.waitForBestPeer(this.controller.signal);
    const newTarget = this.getNewTarget();
    this.logger.info("Regular Sync: Setting target", {newTargetSlot: newTarget});
    this.network.gossip.subscribeToBlock(this.chain.currentForkDigest, this.onGossipBlock);
    await Promise.all([this.sync(), this.setTarget()]);
  }

  public async stop(): Promise<void> {
    this.targetSlotRangeSource.end();
    if (this.controller) {
      this.controller.abort();
    }
    this.chain.emitter.removeListener("block", this.onProcessedBlock);
    this.network.gossip.unsubscribe(this.chain.currentForkDigest, GossipEvent.BLOCK, this.onGossipBlock);
  }

  public getHighestBlock(): Slot {
    return this.currentTarget;
  }

  private getNewTarget(): Slot {
    const currentSlot = this.chain.clock.currentSlot;
    // due to exclusive endSlot in chunkify, we want `currentSlot + 1`
    return Math.min(this.currentTarget + this.opts.blockPerChunk, currentSlot + 1);
  }

  private setTarget = (newTarget?: Slot, triggerSync = true): void => {
    newTarget = newTarget ?? this.getNewTarget();
    if (triggerSync && newTarget > this.currentTarget) {
      this.logger.info(`Regular Sync: Requesting blocks from slot ${this.currentTarget + 1} to slot ${newTarget}`);
      this.targetSlotRangeSource.push({start: this.currentTarget + 1, end: newTarget});
    }
    this.currentTarget = newTarget;
  };

  private onProcessedBlock = async (lastProcessedBlock: SignedBeaconBlock): Promise<void> => {
    if (this.currentTarget <= lastProcessedBlock.message.slot) {
      if (await this.checkSyncComplete()) {
        return;
      }
      this.logger.info(
        `Regular Sync: Synced up to slot ${lastProcessedBlock.message.slot} ` +
          `gossipParentBlockRoot=${this.gossipParentBlockRoot && toHexString(this.gossipParentBlockRoot)}`
      );
      this.setTarget();
    }
  };

  private onGossipBlock = async (block: SignedBeaconBlock): Promise<void> => {
    this.gossipParentBlockRoot = block.message.parentRoot;
    this.logger.verbose(
      `Regular Sync: Set gossip parent block to ${toHexString(this.gossipParentBlockRoot)}` +
        `, gossip slot ${block.message.slot}`
    );
    await this.checkSyncComplete();
  };

  private checkSyncComplete = async (): Promise<boolean> => {
    if (this.gossipParentBlockRoot && this.chain.forkChoice.hasBlock(this.gossipParentBlockRoot as Uint8Array)) {
      this.logger.important(
        "Regular Sync: caught up to gossip block parent " + toHexString(this.gossipParentBlockRoot)
      );
      this.emit("syncCompleted");
      await this.stop();
      return true;
    }
    return false;
  };

  private async sync(): Promise<void> {
    const {config, logger, chain, controller} = this;
    const reqResp = this.network.reqResp;
    const {getSyncPeers, setTarget, handleEmptyRange, handleFailedToGetRange} = this;
    await pipe(this.targetSlotRangeSource, (source) => {
      return (async function () {
        for await (const range of abortSource(source, controller.signal, {returnOnAbort: true})) {
          const lastFetchedSlot = await pipe(
            [range],
            fetchBlockChunks(logger, chain, reqResp, getSyncPeers, undefined, controller.signal),
            processSyncBlocks(config, chain, logger, false, null)
          );
          if (lastFetchedSlot) {
            // failed to fetch range
            if (lastFetchedSlot === chain.forkChoice.getHead().slot) {
              handleFailedToGetRange(range);
            } else {
              // success, not trigger sync until after we process lastFetchedSlot
              setTarget(lastFetchedSlot, false);
            }
          } else {
            // no block, retry expanded range with same start slot
            await handleEmptyRange(range);
          }
        }
      })();
    });
  }

  private handleEmptyRange = async (range: ISlotRange): Promise<void> => {
    if (!this.bestPeer) {
      return;
    }
    const peerHeadSlot = this.network.peerMetadata.getStatus(this.bestPeer)?.headSlot ?? 0;
    this.logger.verbose(`Regular Sync: Not found any blocks for range ${JSON.stringify(range)}`);
    if (range.end <= peerHeadSlot) {
      // range contains skipped slots, query for next range
      this.logger.verbose(`Range ${JSON.stringify(range)} is behind peer head ${peerHeadSlot}, fetch next range`);
      this.setTarget();
    } else {
      this.logger.verbose(`Range ${JSON.stringify(range)} passed peer head ${peerHeadSlot}, sleep then try again`);
      // don't want to disturb our peer if we pass peer head
      await sleep(this.config.params.SECONDS_PER_SLOT * 1000);
      this.setTarget(range.start - 1, false);
      this.setTarget();
    }
  };

  private handleFailedToGetRange = (range: ISlotRange): void => {
    this.logger.warn(`Regular Sync: retrying range ${JSON.stringify(range)}`);
    // retry again
    this.setTarget(range.start - 1, false);
    this.setTarget();
  };

  /**
   * Make sure the best peer is not disconnected and it's better than us.
   */
  private getSyncPeers = async (): Promise<PeerId[]> => {
    if (!checkBestPeer(this.bestPeer!, this.chain.forkChoice, this.network)) {
      this.logger.info("Regular Sync: wait for best peer");
      await this.waitForBestPeer(this.controller.signal);
    }
    return [this.bestPeer!];
  };

  private waitForBestPeer = async (signal: AbortSignal): Promise<void> => {
    // statusSyncTimer is per slot
    const waitingTime = this.config.params.SECONDS_PER_SLOT * 1000;

    while (!this.bestPeer) {
      // wait first to make sure we have latest status
<<<<<<< HEAD
      await sleep(waitingTime);
      const peers = getSyncPeers(this.network, undefined, this.network.getMaxPeer());
=======
      await sleep(waitingTime, signal);
      const peers = this.network
        .getPeers({connected: true, supportsProtocols: getSyncProtocols()})
        .map((peer) => peer.id);
>>>>>>> f44565bf
      this.bestPeer = getBestPeer(this.config, peers, this.network.peerMetadata);
      if (checkBestPeer(this.bestPeer, this.chain.forkChoice, this.network)) {
        const peerHeadSlot = this.network.peerMetadata.getStatus(this.bestPeer)!.headSlot;
        this.logger.verbose(`Found best peer ${this.bestPeer.toB58String()} with head slot ${peerHeadSlot}`);
      } else {
        // continue to find best peer
        this.bestPeer = undefined;
      }
    }
  };
}<|MERGE_RESOLUTION|>--- conflicted
+++ resolved
@@ -8,12 +8,8 @@
 import deepmerge from "deepmerge";
 import {ILogger} from "@chainsafe/lodestar-utils/lib/logger";
 import {IBeaconConfig} from "@chainsafe/lodestar-config";
-<<<<<<< HEAD
 import {Root, SignedBeaconBlock, Slot} from "@chainsafe/lodestar-types";
-=======
-import {SignedBeaconBlock, Slot, Root} from "@chainsafe/lodestar-types";
 import {sleep} from "@chainsafe/lodestar-utils";
->>>>>>> f44565bf
 import pushable, {Pushable} from "it-pushable";
 import pipe from "it-pipe";
 import {checkBestPeer, fetchBlockChunks, getBestPeer, processSyncBlocks} from "../../utils";
@@ -208,15 +204,8 @@
 
     while (!this.bestPeer) {
       // wait first to make sure we have latest status
-<<<<<<< HEAD
-      await sleep(waitingTime);
+      await sleep(waitingTime, signal);
       const peers = getSyncPeers(this.network, undefined, this.network.getMaxPeer());
-=======
-      await sleep(waitingTime, signal);
-      const peers = this.network
-        .getPeers({connected: true, supportsProtocols: getSyncProtocols()})
-        .map((peer) => peer.id);
->>>>>>> f44565bf
       this.bestPeer = getBestPeer(this.config, peers, this.network.peerMetadata);
       if (checkBestPeer(this.bestPeer, this.chain.forkChoice, this.network)) {
         const peerHeadSlot = this.network.peerMetadata.getStatus(this.bestPeer)!.headSlot;
