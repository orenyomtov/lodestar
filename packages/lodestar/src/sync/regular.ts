/**
 * @module sync
 */

import {hashTreeRoot} from "@chainsafe/ssz";

import {BeaconBlock, Attestation} from "../types";
import {BLOCK_TOPIC, ATTESTATION_TOPIC} from "../constants";
import {IBeaconConfig} from "../config";
import {IBeaconDb} from "../db";
import {IBeaconChain} from "../chain";
import {INetwork} from "../network";
import {OpPool} from "../opPool";
import {ILogger} from "../logger";


export class RegularSync {
  private config: IBeaconConfig;
  private db: IBeaconDb;
  private chain: IBeaconChain;
  private network: INetwork;
  private opPool: OpPool;
  private logger: ILogger;

  public constructor(opts, {config, db, chain, network, opPool, logger}) {
    this.config = config;
    this.db = db;
    this.chain = chain;
    this.network = network;
    this.opPool = opPool;
    this.logger = logger;
  }

  public async receiveBlock(block: BeaconBlock): Promise<void> {
    const root = hashTreeRoot(block, this.config.types.BeaconBlock);

    // skip block if its a known bad block
    if (await this.db.block.isBadBlock(root)){
      this.logger.warn(`Received bad block, block root : ${root} `);
      return ;
    }
    // skip block if it already exists
    if (!await this.db.block.has(root)) {
      await this.chain.receiveBlock(block);
    }
  }

  public async receiveAttestation(attestation: Attestation): Promise<void> {
    // skip attestation if it already exists
    const root = hashTreeRoot(attestation, this.config.types.Attestation);
    if (await this.db.attestation.has(root)) {
      return;
    }
    // skip attestation if its too old
<<<<<<< HEAD
    const state = await this.db.state.getLatest();
    if (attestation.data.targetEpoch < state.finalizedEpoch) {
=======
    const state = await this.db.getLatestState();
    if (attestation.data.target.epoch < state.finalizedCheckpoint.epoch) {
>>>>>>> 0b91956b
      return;
    }
    // send attestation on to other modules
    await Promise.all([
      this.opPool.attestations.receive(attestation),
      this.chain.receiveAttestation(attestation),
    ]);
  }

  public async start(): Promise<void> {
    this.network.subscribeToBlocks();
    this.network.subscribeToAttestations();
    this.network.on(BLOCK_TOPIC, this.receiveBlock.bind(this));
    this.network.on(ATTESTATION_TOPIC, this.receiveAttestation.bind(this));
    this.chain.on('processedBlock', this.network.publishBlock.bind(this.network));
    this.chain.on('processedAttestation', this.network.publishAttestation.bind(this.network));
  }
  public async stop(): Promise<void> {
    this.network.unsubscribeToBlocks();
    this.network.unsubscribeToAttestations();
    this.network.removeListener(BLOCK_TOPIC, this.receiveBlock.bind(this));
    this.network.removeListener(ATTESTATION_TOPIC, this.receiveAttestation.bind(this));
    this.chain.removeListener('processedBlock', this.network.publishBlock.bind(this.network));
    this.chain.removeListener('processedAttestation', this.network.publishAttestation.bind(this.network));
  }
}<|MERGE_RESOLUTION|>--- conflicted
+++ resolved
@@ -52,13 +52,8 @@
       return;
     }
     // skip attestation if its too old
-<<<<<<< HEAD
     const state = await this.db.state.getLatest();
-    if (attestation.data.targetEpoch < state.finalizedEpoch) {
-=======
-    const state = await this.db.getLatestState();
     if (attestation.data.target.epoch < state.finalizedCheckpoint.epoch) {
->>>>>>> 0b91956b
       return;
     }
     // send attestation on to other modules
