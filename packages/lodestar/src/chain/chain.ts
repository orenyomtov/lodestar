--- conflicted
+++ resolved
@@ -6,24 +6,16 @@
 import BN from "bn.js";
 import {EventEmitter} from "events";
 import {hashTreeRoot} from "@chainsafe/ssz";
-<<<<<<< HEAD
-import {Attestation, BeaconBlock, BeaconState, Deposit, Eth1Data, number64, uint16, uint64} from "../types";
-=======
-
 import {Attestation, BeaconBlock, BeaconState, number64, uint16, uint64} from "../types";
->>>>>>> 0b91956b
 import {DEPOSIT_CONTRACT_TREE_DEPTH, GENESIS_SLOT} from "../constants";
 import {IBeaconDb} from "../db";
 import {IEth1Notifier} from "../eth1";
 import {ILogger} from "../logger";
 import {IBeaconConfig} from "../config";
-<<<<<<< HEAD
 import {getEmptyBlock, getGenesisBeaconState} from "./genesis";
-=======
 
 import {getEmptyBlock, initializeBeaconStateFromEth1, isValidGenesisState} from "./genesis/genesis";
 
->>>>>>> 0b91956b
 import {stateTransition} from "./stateTransition";
 import {LMDGHOST, StatefulDagLMDGHOST} from "./forkChoice";
 import {getAttestingIndices, computeEpochOfSlot} from "./stateTransition/util";
@@ -70,17 +62,11 @@
   }
 
   public async start(): Promise<void> {
-    const state = await this.db.getLatestState();
+    const state = await this.db.state.getLatest();
     // if state doesn't exist in the db, the chain maybe hasn't started
-<<<<<<< HEAD
-    if (!await this.db.state.getLatest()) {
-      // listen for eth1 Eth2Genesis event
-      this.eth1.once('eth2genesis', this.initializeChain.bind(this));
-=======
     if(!state) {
       // check every block if genesis
       this.eth1.on('block', this.checkGenesis.bind(this));
->>>>>>> 0b91956b
     }
     this.latestState = state;
   }
@@ -89,56 +75,8 @@
     this.eth1.removeListener('block', this.checkGenesis.bind(this));
   }
 
-<<<<<<< HEAD
-  public async initializeChain(
-    genesisTime: number64,
-    genesisDeposits: Deposit[],
-    genesisEth1Data: Eth1Data
-  ): Promise<void> {
-    this.logger.info('Initializing beacon chain.');
-    const merkleTree = ProgressiveMerkleTree.empty(DEPOSIT_CONTRACT_TREE_DEPTH);
-    genesisDeposits = genesisDeposits
-      .map((deposit, index) => {
-        merkleTree.add(index, hashTreeRoot(deposit.data, this.config.types.DepositData));
-        return deposit;
-      })
-      .map((deposit, index) => {
-        deposit.proof = merkleTree.getProof(index);
-        return deposit;
-      });
-    const genesisState = getGenesisBeaconState(
-      this.config,
-      genesisDeposits,
-      genesisTime,
-      genesisEth1Data
-    );
-    const genesisBlock = getEmptyBlock();
-    const stateRoot = hashTreeRoot(genesisState, this.config.types.BeaconState);
-    genesisBlock.stateRoot = stateRoot;
-    const blockRoot = hashTreeRoot(genesisBlock, this.config.types.BeaconBlock);
-    this.genesisTime = genesisTime;
-    await Promise.all([
-      this.db.state.store(stateRoot, genesisState),
-      this.db.block.store(blockRoot, genesisBlock),
-      this.db.setChainHeadRoots(blockRoot, stateRoot, genesisBlock, genesisState),
-      this.db.chain.setJustifiedBlockRoot(blockRoot),
-      this.db.chain.setFinalizedBlockRoot(blockRoot),
-      this.db.chain.setLatestStateRoot(stateRoot),
-      this.db.chain.setJustifiedStateRoot(stateRoot),
-      this.db.chain.setFinalizedStateRoot(stateRoot),
-      this.db.merkleTree.store(genesisState.depositIndex, merkleTree.toObject())
-    ]);
-    this.forkChoice.addBlock(genesisBlock.slot, blockRoot, Buffer.alloc(32));
-    this.forkChoice.setJustified(blockRoot);
-    this.forkChoice.setFinalized(blockRoot);
-  }
 
   public async receiveAttestation(attestation: Attestation): Promise<void> {
-    const state = await this.db.state.getLatest();
-=======
-
-  public async receiveAttestation(attestation: Attestation): Promise<void> {
->>>>>>> 0b91956b
     const validators = getAttestingIndices(
       this.config, this.latestState, attestation.data, attestation.aggregationBits);
     const balances = validators.map((index) => this.latestState.balances[index]);
@@ -149,31 +87,22 @@
   }
 
   public async receiveBlock(block: BeaconBlock): Promise<void> {
-<<<<<<< HEAD
-    const state = await this.db.state.getLatest();
-    const isValidBlock = await this.isValidBlock(state, block);
-    assert(isValidBlock);
-
-    // process current slot
-    await this.runStateTransition(block, state);
-=======
     const isValidBlock = await this.isValidBlock(this.latestState, block);
     assert(isValidBlock);
 
     // process current slot
     await this.runStateTransition(block, this.latestState);
     await this.opPool.processBlockOperations(block);
->>>>>>> 0b91956b
 
     // forward processed block for additional processing
     this.emit('processedBlock', block);
   }
 
   public async applyForkChoiceRule(): Promise<void> {
-    const currentRoot = await this.db.chain.getChainHeadRoot();
+    const currentRoot = await this.db.getChainHeadRoot();
     const headRoot = this.forkChoice.head();
     if (!currentRoot.equals(headRoot)) {
-      const block = await this.db.block.get(headRoot);
+      const block = await this.db.getBlock(headRoot);
       await this.db.setChainHeadRoots(currentRoot, block.stateRoot, block);
     }
   }
@@ -185,16 +114,14 @@
     const blockRoot = hashTreeRoot(genesisBlock, this.config.types.BeaconBlock);
     this.latestState = genesisState;
     await Promise.all([
-      this.db.setBlock(blockRoot, genesisBlock),
-      this.db.setState(stateRoot, genesisState),
-    ]);
-    await Promise.all([
+      this.db.state.store(stateRoot, genesisState),
+      this.db.block.store(blockRoot, genesisBlock),
       this.db.setChainHeadRoots(blockRoot, stateRoot, genesisBlock, genesisState),
-      this.db.setJustifiedBlockRoot(blockRoot, genesisBlock),
-      this.db.setFinalizedBlockRoot(blockRoot, genesisBlock),
-      this.db.setLatestStateRoot(stateRoot, genesisState),
-      this.db.setJustifiedStateRoot(stateRoot, genesisState),
-      this.db.setFinalizedStateRoot(stateRoot, genesisState),
+      this.db.setJustifiedBlockRoot(blockRoot),
+      this.db.setFinalizedBlockRoot(blockRoot),
+      this.db.setLatestStateRoot(stateRoot),
+      this.db.setJustifiedStateRoot(stateRoot),
+      this.db.setFinalizedStateRoot(stateRoot),
       this.db.setMerkleTree(genesisState.eth1DepositIndex, merkleTree)
     ]);
     this.forkChoice.addBlock(genesisBlock.slot, blockRoot, Buffer.alloc(32));
@@ -246,37 +173,23 @@
     if (computeEpochOfSlot(this.config, preSlot) < computeEpochOfSlot(this.config, newState.slot)) {
       // Update FFG Checkpoints
       // Newly justified epoch
-<<<<<<< HEAD
-      if (preJustifiedEpoch < newState.currentJustifiedEpoch) {
-        const justifiedBlock = await this.db.block.get(newState.currentJustifiedRoot);
-        await Promise.all([
-          this.db.chain.setJustifiedBlockRoot(blockRoot),
-          this.db.chain.setJustifiedStateRoot(justifiedBlock.stateRoot)
-=======
       if (preJustifiedEpoch < newState.currentJustifiedCheckpoint.epoch) {
         const justifiedBlock = await this.db.getBlock(newState.currentJustifiedCheckpoint.root);
         const [justifiedState] = await Promise.all([
-          this.db.getState(justifiedBlock.stateRoot),
-          this.db.setJustifiedBlockRoot(blockRoot, block),
->>>>>>> 0b91956b
+          this.db.state.get(justifiedBlock.stateRoot),
+          this.db.chain.setJustifiedBlockRoot(blockRoot),
         ]);
+        await this.db.setJustifiedStateRoot(justifiedBlock.stateRoot, justifiedState);
         this.forkChoice.setJustified(blockRoot);
       }
       // Newly finalized epoch
-<<<<<<< HEAD
-      if (preFinalizedEpoch < newState.finalizedEpoch) {
-        const finalizedBlock = await this.db.block.get(newState.finalizedRoot);
-        await Promise.all([
-          this.db.chain.setFinalizedBlockRoot(blockRoot),
-          this.db.chain.setFinalizedStateRoot(finalizedBlock.stateRoot)
-=======
       if (preFinalizedEpoch < newState.finalizedCheckpoint.epoch) {
         const finalizedBlock = await this.db.getBlock(newState.finalizedCheckpoint.root);
         const [finalizedState] = await Promise.all([
           this.db.getState(finalizedBlock.stateRoot),
           this.db.setFinalizedBlockRoot(blockRoot, block),
->>>>>>> 0b91956b
         ]);
+        await this.db.setFinalizedStateRoot(finalizedBlock.stateRoot, finalizedState);
         this.forkChoice.setFinalized(blockRoot);
       }
     }
@@ -285,14 +198,8 @@
 
   private async updateDepositMerkleTree(newState: BeaconState): Promise<void> {
     let [deposits, merkleTree] = await Promise.all([
-<<<<<<< HEAD
-      this.db.deposit.getAll(),
-      this.db.merkleTree.get(newState.depositIndex - newState.latestEth1Data.depositCount)
-        .then((tree) => new ProgressiveMerkleTree(tree.depth, tree.tree))
-=======
       this.db.getDeposits(),
       this.db.getMerkleTree(newState.eth1DepositIndex - newState.eth1Data.depositCount)
->>>>>>> 0b91956b
     ]);
     processSortedDeposits(
       this.config,
@@ -300,21 +207,11 @@
       newState.eth1DepositIndex,
       newState.eth1Data.depositCount,
       (deposit, index) => {
-<<<<<<< HEAD
-        merkleTree.add(
-          index + newState.depositIndex,
-          hashTreeRoot(deposit.data, this.config.types.DepositData)
-        );
-=======
         merkleTree.add(index + newState.eth1DepositIndex, hashTreeRoot(deposit.data, this.config.types.DepositData));
->>>>>>> 0b91956b
         return deposit;
       }
     );
     //TODO: remove deposits with index <= newState.depositIndex
-<<<<<<< HEAD
-    await this.db.merkleTree.store(newState.depositIndex, merkleTree.toObject());
-=======
     await this.db.setMerkleTree(newState.eth1DepositIndex, merkleTree);
   }
 
@@ -347,6 +244,5 @@
 
   public isInitialized(): boolean {
     return !!this.latestState;
->>>>>>> 0b91956b
   }
 }