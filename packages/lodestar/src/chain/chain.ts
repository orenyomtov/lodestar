--- conflicted
+++ resolved
@@ -87,13 +87,9 @@
   }
 
   public async start(): Promise<void> {
-<<<<<<< HEAD
+    this.logger.verbose("Starting chain");
     const state = await this.db.state.getLatest();
-=======
-    this.logger.verbose("Starting chain");
-    const state = this.latestState || await this.db.state.getLatest();
     this.eth1.initBlockCache(this.config, state);
->>>>>>> 8ae50105
     this.forkChoice.start(state.genesisTime);
     // if state doesn't exist in the db, the chain maybe hasn't started
     if (!state) {
@@ -162,156 +158,7 @@
     });
     this.logger.info("Beacon chain initialized");
   }
-<<<<<<< HEAD
   
-=======
-
-  public async isValidBlock(state: BeaconState, signedBlock: SignedBeaconBlock): Promise<boolean> {
-    // The parent block with root block.previous_block_root has been processed and accepted.
-    // const hasParent = await this.db.block.has(block.parentRoot);
-    // if (!hasParent) {
-    //   return false;
-    // }
-    // An Ethereum 1.0 block pointed to by the state.
-    // latest_eth1_data.block_hash has been processed and accepted.
-    // TODO: implement
-
-    return getCurrentSlot(this.config, state.genesisTime) >= signedBlock.message.slot;
-  }
-
-  private processBlock = async (job: IBlockProcessJob, blockHash: Root): Promise<void> => {
-    const parentBlock = await this.db.block.get(job.signedBlock.message.parentRoot.valueOf() as Uint8Array);
-    if (!parentBlock) {
-      this.logger.warn(`Block(${toHexString(blockHash)}) at slot ${job.signedBlock.message.slot} `
-          + ` is missing parent block (${toHexString(job.signedBlock.message.parentRoot)}).`
-      );
-      this.emit("unknownBlockRoot", job.signedBlock.message.parentRoot.valueOf() as Uint8Array);
-      setTimeout((queue) => queue.add(job), 1000, this.blockProcessingQueue);
-      return;
-    }
-    const pre = await this.db.state.get(parentBlock.message.stateRoot.valueOf() as Uint8Array);
-    const isValidBlock = await this.isValidBlock(pre, job.signedBlock);
-    assert(isValidBlock);
-    const hexBlockHash = toHexString(blockHash);
-    this.logger.info(`${hexBlockHash} is valid, running state transition...`);
-
-    // process current slot
-    const post = await this.runStateTransition(job.signedBlock, pre);
-
-    this.logger.info(
-      `Slot ${job.signedBlock.message.slot} Block ${hexBlockHash} ` +
-      `State ${toHexString(this.config.types.BeaconState.hashTreeRoot(post))} passed state transition`
-    );
-    await this.opPool.processBlockOperations(job.signedBlock);
-    job.signedBlock.message.body.attestations.forEach((attestation: Attestation) => {
-      this.receiveAttestation(attestation);
-    });
-    await this.attestationProcessor.receiveBlock(job.signedBlock);
-
-    this.metrics.currentSlot.inc(1);
-
-    // forward processed block for additional processing
-    this.emit("processedBlock", job.signedBlock);
-  };
-
-  /**
-   *
-   * @param signedBlock
-   * @param state
-   * @param trusted if state transition should trust that block is valid
-   */
-  private async runStateTransition(
-    signedBlock: SignedBeaconBlock,
-    state: BeaconState,
-    trusted = false
-  ): Promise<BeaconState | null> {
-    const preSlot = state.slot;
-    const preFinalizedEpoch = state.finalizedCheckpoint.epoch;
-    const preJustifiedEpoch = state.currentJustifiedCheckpoint.epoch;
-    // Run the state transition
-    let newState: BeaconState;
-    const blockRoot = this.config.types.BeaconBlock.hashTreeRoot(signedBlock.message);
-    try {
-      // if block is trusted don't verify state roots, proposer or signature
-      newState = stateTransition(this.config, state, signedBlock, !trusted, !trusted, !trusted);
-    } catch (e) {
-      // store block root in db and terminate
-      await this.db.block.storeBadBlock(blockRoot);
-      this.logger.warn(`Found bad block, block root: ${toHexString(blockRoot)} ` + e.message);
-      return;
-    }
-    this.latestState = newState;
-    // On successful transition, update system state
-    await Promise.all([
-      this.db.state.set(signedBlock.message.stateRoot.valueOf() as Uint8Array, newState),
-      this.db.block.set(blockRoot, signedBlock),
-    ]);
-    this.forkChoice.addBlock({
-      slot: signedBlock.message.slot,
-      blockRootBuf: blockRoot,
-      stateRootBuf: signedBlock.message.stateRoot.valueOf() as Uint8Array,
-      parentRootBuf: signedBlock.message.parentRoot.valueOf() as Uint8Array,
-      justifiedCheckpoint: newState.currentJustifiedCheckpoint,
-      finalizedCheckpoint: newState.finalizedCheckpoint
-    });
-    await this.applyForkChoiceRule();
-    await this.updateDepositMerkleTree(newState);
-    // update metrics
-    this.metrics.currentSlot.set(signedBlock.message.slot);
-
-    // Post-epoch processing
-    const currentEpoch = computeEpochAtSlot(this.config, newState.slot);
-    if (computeEpochAtSlot(this.config, preSlot) < currentEpoch) {
-      this.emit("processedCheckpoint", {epoch: currentEpoch, root: blockRoot});
-      // Update FFG Checkpoints
-      // Newly justified epoch
-      if (preJustifiedEpoch < newState.currentJustifiedCheckpoint.epoch) {
-        const justifiedBlockRoot = newState.currentJustifiedCheckpoint.root;
-        const justifiedBlock = await this.db.block.get(justifiedBlockRoot.valueOf() as Uint8Array);
-        this.logger.important(`Epoch ${computeEpochAtSlot(this.config, justifiedBlock.message.slot)} is justified!`);
-        await Promise.all([
-          this.db.chain.setJustifiedStateRoot(justifiedBlock.message.stateRoot.valueOf() as Uint8Array),
-          this.db.chain.setJustifiedBlockRoot(justifiedBlockRoot.valueOf() as Uint8Array),
-        ]);
-        this.emit("justifiedCheckpoint", newState.currentJustifiedCheckpoint);
-      }
-      // Newly finalized epoch
-      if (preFinalizedEpoch < newState.finalizedCheckpoint.epoch) {
-        const finalizedBlockRoot = newState.finalizedCheckpoint.root;
-        const finalizedBlock = await this.db.block.get(finalizedBlockRoot.valueOf() as Uint8Array);
-        this.logger.important(`Epoch ${computeEpochAtSlot(this.config, finalizedBlock.message.slot)} is finalized!`);
-        await Promise.all([
-          this.db.chain.setFinalizedStateRoot(finalizedBlock.message.stateRoot.valueOf() as Uint8Array),
-          this.db.chain.setFinalizedBlockRoot(finalizedBlockRoot.valueOf() as Uint8Array),
-        ]);
-        this.eth1.pruneBlockCache(this.config, {...newState, slot: finalizedBlock.message.slot});
-        this.emit("finalizedCheckpoint", newState.finalizedCheckpoint);
-      }
-      this.metrics.previousJustifiedEpoch.set(newState.previousJustifiedCheckpoint.epoch);
-      this.metrics.currentJustifiedEpoch.set(newState.currentJustifiedCheckpoint.epoch);
-      this.metrics.currentFinalizedEpoch.set(newState.finalizedCheckpoint.epoch);
-      this.metrics.currentEpochLiveValidators.set(
-        Array.from(newState.validators).filter((v: Validator) => isActiveValidator(v, currentEpoch)).length
-      );
-    }
-    return newState;
-  }
-
-  private async updateDepositMerkleTree(newState: BeaconState): Promise<void> {
-    const upperIndex = newState.eth1DepositIndex + Math.min(
-      this.config.params.MAX_DEPOSITS,
-      newState.eth1Data.depositCount - newState.eth1DepositIndex
-    );
-    const [depositDatas, depositDataRootList] = await Promise.all([
-      this.db.depositData.getAllBetween(newState.eth1DepositIndex, upperIndex),
-      this.db.depositDataRootList.get(newState.eth1DepositIndex),
-    ]);
-
-    depositDataRootList.push(...depositDatas.map(this.config.types.DepositData.hashTreeRoot));
-    //TODO: remove deposits with index <= newState.depositIndex
-    await this.db.depositDataRootList.set(newState.eth1DepositIndex, depositDataRootList);
-  }
->>>>>>> 8ae50105
 
   private checkGenesis = async (eth1Block: Block): Promise<void> => {
     this.logger.info(`Checking if block ${eth1Block.hash} will form valid genesis state`);
