import {fromHexString, toHexString} from "@chainsafe/ssz";
import {
  Attestation,
  AttestationRootHex,
  BeaconState,
  BlockRootHex,
  Root,
  SignedBeaconBlock,
  Slot
} from "@chainsafe/lodestar-types";
import {IBeaconConfig} from "@chainsafe/lodestar-config";
import {
  computeEpochAtSlot,
  computeStartSlotAtEpoch,
  getAttestingIndices
} from "@chainsafe/lodestar-beacon-state-transition";
import {ILogger} from "@chainsafe/lodestar-utils/lib/logger";
import {assert} from "@chainsafe/lodestar-utils";

import {ChainEventEmitter, IAttestationProcessor} from "./interface";
import {ILMDGHOST} from ".";
import {IBeaconDb} from "../db";
import {GENESIS_EPOCH} from "../constants";

export class AttestationProcessor implements IAttestationProcessor {
  private readonly config: IBeaconConfig;
  private db: IBeaconDb;
  private logger: ILogger;
  private chain: ChainEventEmitter;
  private forkChoice: ILMDGHOST;
  private pendingAttestations: Map<BlockRootHex, Map<AttestationRootHex, Attestation>>;

  public constructor(
    chain: ChainEventEmitter,
    forkChoice: ILMDGHOST,
    {config, db, logger}: { config: IBeaconConfig; db: IBeaconDb; logger: ILogger }
  ) {
    this.config = config;
    this.db = db;
    this.logger = logger;
    this.chain = chain;
    this.forkChoice = forkChoice;
    this.pendingAttestations = new Map<BlockRootHex, Map<AttestationRootHex, Attestation>>();
  }

  public async  receiveAttestation(attestation: Attestation): Promise<void> {
    const attestationHash = this.config.types.Attestation.hashTreeRoot(attestation);
    this.logger.info(`Received attestation ${toHexString(attestationHash)}`);
    try {
      const attestationSlot: Slot = attestation.data.slot;
      const currentSlot = this.forkChoice.headBlockSlot();
      if(attestationSlot + this.config.params.SLOTS_PER_EPOCH < currentSlot) {
        this.logger.verbose(`Attestation ${toHexString(attestationHash)} is too old. Ignored.`);
        return;
      }
    } catch (e) {
      return;
    }
    const targetRoot = attestation.data.target.root;
    if (!this.forkChoice.hasBlock(targetRoot.valueOf() as Uint8Array)) {
      this.chain.emit("unknownBlockRoot", targetRoot);
      this.addPendingAttestation(targetRoot, attestation, attestationHash);
      return;
    }
    const beaconBlockRoot = attestation.data.beaconBlockRoot;
    if (!this.forkChoice.hasBlock(beaconBlockRoot.valueOf() as Uint8Array)) {
      this.chain.emit("unknownBlockRoot", beaconBlockRoot);
      this.addPendingAttestation(beaconBlockRoot, attestation, attestationHash);
      return;
    }
    try {
      await this.processAttestation(attestation, attestationHash);
    } catch (e) {
      this.logger.warn("Failed to process attestation. Reason: " + e.message);
    }
  }

  public async receiveBlock(signedBlock: SignedBeaconBlock): Promise<void> {
    // process block's attestations
    const attestations = signedBlock.message.body.attestations.valueOf() as Attestation[];
    await Promise.all(attestations.map((a) => this.receiveAttestation(a)));
    // process pending attestations due to this block
    const blockRoot = this.config.types.BeaconBlock.hashTreeRoot(signedBlock.message);
    const blockPendingAttestations = this.pendingAttestations.get(toHexString(blockRoot)) ||
      new Map<AttestationRootHex, Attestation>();
    for (const [hash, attestation] of blockPendingAttestations) {
      try {
        await this.processAttestation(attestation, fromHexString(hash));
      } catch (e) {
        this.logger.warn("Failed to process attestation. Reason: " + e.message);
      }
    }
    this.pendingAttestations.delete(toHexString(blockRoot));
  }

  public async processAttestation(attestation: Attestation, attestationHash: Root): Promise<void> {
    const justifiedCheckpoint = this.forkChoice.getJustified();
    const currentSlot = this.forkChoice.headBlockSlot();
    const currentEpoch = computeEpochAtSlot(this.config, currentSlot);
    let checkpointState: BeaconState;
    if(justifiedCheckpoint.epoch > GENESIS_EPOCH) {
      const justifiedBlock =
        this.forkChoice.getBlockSummaryByBlockRoot(justifiedCheckpoint.root.valueOf() as Uint8Array);
      if (justifiedBlock) {
        checkpointState = await this.db.stateCache.get(justifiedBlock.stateRoot);
      } else {
        // should not happen
        throw new Error(`Cannot find justified node of forkchoice, blockHash=${toHexString(justifiedCheckpoint.root)}`);
      }
    } else {
      // should be genesis state
      checkpointState = await this.db.stateArchive.get(0);
    }
    const previousEpoch = currentEpoch > GENESIS_EPOCH ? currentEpoch - 1 : GENESIS_EPOCH;
    const target = attestation.data.target;
    assert.true([previousEpoch, currentEpoch].includes(target.epoch),
      `attestation is targeting too old epoch ${target.epoch}, current=${currentEpoch}`
    );
    assert.equal(
      target.epoch, computeEpochAtSlot(this.config, attestation.data.slot),
      "attestation is not targeting current epoch"
    );
<<<<<<< HEAD
    const block = this.forkChoice.getBlockSummaryByBlockRoot(attestation.data.beaconBlockRoot.valueOf() as Uint8Array);
    assert(!!block, `The block of attestation data ${toHexString(attestation.data.beaconBlockRoot)} does not exist`);
    assert(block.slot <= attestation.data.slot, "Attestation is for past block");
    const targetSlot = computeStartSlotAtEpoch(this.config, target.epoch);
    const ancestor = this.forkChoice.getAncestor(attestation.data.beaconBlockRoot as Uint8Array, targetSlot);
    assert(
      ancestor && this.config.types.Root.equals(target.root, ancestor),
      "FFG and LMD vote must be consistent with each other");
=======
    assert.gte(
      currentSlot, computeStartSlotAtEpoch(this.config, target.epoch),
      "Current slot less than this target epoch's start slot"
    );
    const block = this.forkChoice.getBlockSummaryByBlockRoot(attestation.data.beaconBlockRoot.valueOf() as Uint8Array);
    assert.true(!!block, `Block of attestation data ${toHexString(attestation.data.beaconBlockRoot)} does not exist`);
    assert.lte(block.slot, attestation.data.slot, "Attestation is for past block");
>>>>>>> d2fb1e10

    const validators = getAttestingIndices(
      this.config, checkpointState, attestation.data, attestation.aggregationBits);
    const balances = validators.map((index) => checkpointState.balances[index]);
    for (let i = 0; i < validators.length; i++) {
      this.forkChoice.addAttestation(
        attestation.data.beaconBlockRoot.valueOf() as Uint8Array,
        validators[i],
        balances[i]
      );
    }
    this.logger.info(`Attestation ${toHexString(attestationHash)} passed to fork choice`);
    this.chain.emit("processedAttestation", attestation);
  }

  private addPendingAttestation(blockRoot: Root, attestation: Attestation, attestationHash: Root): void {
    const blockPendingAttestations = this.pendingAttestations.get(toHexString(blockRoot)) ||
      new Map<AttestationRootHex, Attestation>();
    blockPendingAttestations.set(toHexString(attestationHash), attestation);
    this.pendingAttestations.set(toHexString(blockRoot), blockPendingAttestations);
  }
}<|MERGE_RESOLUTION|>--- conflicted
+++ resolved
@@ -120,24 +120,17 @@
       target.epoch, computeEpochAtSlot(this.config, attestation.data.slot),
       "attestation is not targeting current epoch"
     );
-<<<<<<< HEAD
     const block = this.forkChoice.getBlockSummaryByBlockRoot(attestation.data.beaconBlockRoot.valueOf() as Uint8Array);
-    assert(!!block, `The block of attestation data ${toHexString(attestation.data.beaconBlockRoot)} does not exist`);
-    assert(block.slot <= attestation.data.slot, "Attestation is for past block");
+    assert.true(
+      !!block,
+      `The block of attestation data ${toHexString(attestation.data.beaconBlockRoot)} does not exist`
+    );
+    assert.lte(block.slot, attestation.data.slot, "Attestation is for past block");
     const targetSlot = computeStartSlotAtEpoch(this.config, target.epoch);
     const ancestor = this.forkChoice.getAncestor(attestation.data.beaconBlockRoot as Uint8Array, targetSlot);
-    assert(
+    assert.true(
       ancestor && this.config.types.Root.equals(target.root, ancestor),
       "FFG and LMD vote must be consistent with each other");
-=======
-    assert.gte(
-      currentSlot, computeStartSlotAtEpoch(this.config, target.epoch),
-      "Current slot less than this target epoch's start slot"
-    );
-    const block = this.forkChoice.getBlockSummaryByBlockRoot(attestation.data.beaconBlockRoot.valueOf() as Uint8Array);
-    assert.true(!!block, `Block of attestation data ${toHexString(attestation.data.beaconBlockRoot)} does not exist`);
-    assert.lte(block.slot, attestation.data.slot, "Attestation is for past block");
->>>>>>> d2fb1e10
 
     const validators = getAttestingIndices(
       this.config, checkpointState, attestation.data, attestation.aggregationBits);
