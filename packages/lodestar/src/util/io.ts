--- conflicted
+++ resolved
@@ -1,17 +1,12 @@
 import readline from "readline";
 import {Keypair} from "@chainsafe/bls/lib/keypair";
-<<<<<<< HEAD
-=======
 import Keystore from "../validator/keystore";
 import fs from "fs";
 import {PrivateKey} from "@chainsafe/bls/lib/privateKey";
->>>>>>> d992405a
 import keystore from "../validator/keystore";
-import fs from "fs";
-import {PrivateKey} from "@chainsafe/bls/lib/privateKey";
 
 interface IHiddenReadlineInterface extends readline.Interface {
-  output?: NodeJS.WritableStream;
+  output?: any;
   _writeToOutput?(stringToWrite: string): void;
 }
 
@@ -21,7 +16,6 @@
     readline.createInterface({input: process.stdin, output: process.stdout});
 
   rl._writeToOutput = function _writeToOutput(stringToWrite: string): void {
-    if(!rl.output) return;
     if (stringToWrite === passwordPrompt || stringToWrite.match(/\n/g))
       rl.output.write(stringToWrite);
     else
