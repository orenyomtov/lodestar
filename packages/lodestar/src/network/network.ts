--- conflicted
+++ resolved
@@ -17,15 +17,11 @@
 import {IBeaconChain} from "../chain";
 import {MetadataController} from "./metadata";
 import {Discv5, Discv5Discovery, ENR} from "@chainsafe/discv5";
-<<<<<<< HEAD
+import {DiversifyPeersBySubnetTask} from "./tasks/diversifyPeersBySubnetTask";
+import {CheckPeerAliveTask} from "./tasks/checkPeerAliveTask";
 import {IPeerMetadataStore} from "./peers/interface";
 import {Libp2pPeerMetadataStore} from "./peers/metastore";
 import {getPeersWithSubnet} from "./peers/utils";
-=======
-import {IReputationStore} from "../sync/IReputation";
-import {DiversifyPeersBySubnetTask} from "./tasks/diversifyPeersBySubnetTask";
-import {CheckPeerAliveTask} from "./tasks/checkPeerAliveTask";
->>>>>>> 12b3b3ef
 
 interface ILibp2pModules {
   config: IBeaconConfig;
@@ -49,12 +45,8 @@
   private libp2p: LibP2p;
   private logger: ILogger;
   private metrics: IBeaconMetrics;
-<<<<<<< HEAD
-=======
-  private peerReputations: IReputationStore;
   private diversifyPeersTask: DiversifyPeersBySubnetTask;
   private checkPeerAliveTask: CheckPeerAliveTask;
->>>>>>> 12b3b3ef
 
   public constructor(opts: INetworkOptions, {config, libp2p, logger, metrics, validator, chain}: ILibp2pModules) {
     super();
@@ -170,22 +162,6 @@
   }
 
   public async searchSubnetPeers(subnet: string): Promise<void> {
-<<<<<<< HEAD
-    const peerIds = getPeersWithSubnet(
-      this.getPeers({connected: true}).map((peer) => peer.id),
-      this.peerMetadata,
-      subnet
-    );
-    if (peerIds.length < 3) {
-      // If an insufficient number of current peers are subscribed to the topic,
-      // the validator must discover new peers on this topic
-      this.logger.verbose(`Found only ${peerIds.length} for subnett ${subnet}, finding new peers to connect`);
-      const count = await this.connectToNewPeersBySubnet(
-        parseInt(subnet),
-        peerIds.map((peer) => peer.toB58String())
-      );
-      this.logger.verbose(`Connected to ${count} new peers for subnet ${subnet}`);
-=======
     const peerIds = this.peerReputations.getPeerIdsBySubnet(subnet);
     if (peerIds.length === 0) {
       // the validator must discover new peers on this topic
@@ -196,7 +172,6 @@
       } else {
         this.logger.verbose(`Not found any peers for subnet ${subnet}`);
       }
->>>>>>> 12b3b3ef
     }
   }
 
