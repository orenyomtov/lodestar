--- conflicted
+++ resolved
@@ -2,36 +2,11 @@
  * @module network/gossip
  */
 
-<<<<<<< HEAD
 import {toHexString} from "@chainsafe/ssz";
 import {AggregateAndProof} from "@chainsafe/eth2.0-types";
-import {IGossipMessage, IGossipMessageValidator} from "../interface";
-import {Gossip, GossipHandlerFn} from "../gossip";
-import {deserializeGossipMessage, getGossipTopic} from "../utils";
-import {GossipEvent} from "../constants";
-
-export function getIncomingAggregateAndProofHandler(validator: IGossipMessageValidator): GossipHandlerFn {
-  return async function handleIncomingAggregateAndProof(this: Gossip, msg: IGossipMessage): Promise<void> {
-    try {
-      const aggregateAndProof = deserializeGossipMessage<AggregateAndProof>(this.config.types.AggregateAndProof, msg);
-      this.logger.verbose(
-        `Received AggregateAndProof from validator #${aggregateAndProof.aggregatorIndex}`+
-          ` for target ${toHexString(aggregateAndProof.aggregate.data.target.root)}`
-      );
-      if (await validator.isValidIncomingAggregateAndProof(aggregateAndProof)) {
-        this.emit(GossipEvent.AGGREGATE_AND_PROOF, aggregateAndProof);
-      }
-    } catch (e) {
-      this.logger.warn("Incoming aggregate and proof error", e);
-    }
-  };
-=======
 import {Gossip} from "../gossip";
 import {getGossipTopic} from "../utils";
 import {GossipEvent} from "../constants";
-import {AggregateAndProof} from "@chainsafe/eth2.0-types";
-import {toHex} from "@chainsafe/eth2.0-utils";
-import {serialize} from "@chainsafe/ssz";
 import {GossipObject} from "../interface";
 
 export async function handleIncomingAggregateAndProof(this: Gossip, obj: GossipObject): Promise<void> {
@@ -39,13 +14,12 @@
     const aggregateAndProof = obj as AggregateAndProof;
     this.logger.verbose(
       `Received AggregateAndProof from validator #${aggregateAndProof.aggregatorIndex}`+
-        ` for target ${toHex(aggregateAndProof.aggregate.data.target.root)}`
+        ` for target ${toHexString(aggregateAndProof.aggregate.data.target.root)}`
     );
     this.emit(GossipEvent.AGGREGATE_AND_PROOF, aggregateAndProof);
   } catch (e) {
     this.logger.warn("Incoming aggregate and proof error", e);
   }
->>>>>>> 5a92907c
 }
 
 export async function publishAggregatedAttestation(this: Gossip, aggregateAndProof: AggregateAndProof): Promise<void> {
