import {expect} from "chai";
import {afterEach, beforeEach, describe, it} from "mocha";
import {config} from "@chainsafe/lodestar-config/lib/presets/mainnet";
import {Libp2pNetwork, createPeerId} from "../../../src/network";
import {generateEmptyAttestation, generateEmptySignedAggregateAndProof} from "../../utils/attestation";
import {generateEmptySignedBlock} from "../../utils/block";
import {ILogger, WinstonLogger} from "@chainsafe/lodestar-utils/lib/logger";
import {INetworkOptions} from "../../../src/network/options";
import {BeaconMetrics} from "../../../src/metrics";
import {sleep} from "../../../src/util/sleep";
import Libp2p from "libp2p";
import sinon from "sinon";
import {GossipMessageValidator} from "../../../src/network/gossip/validator";
import {SignedBeaconBlock, Attestation, ResponseBody} from "@chainsafe/lodestar-types";
import {generateState} from "../../utils/state";
import {MockBeaconChain} from "../../utils/mocks/chain/chain";
import {IBeaconChain} from "../../../src/chain";
import PeerId from "peer-id";
import {ENR, Discv5Discovery} from "@chainsafe/discv5";
import {createNode} from "../../utils/network";
import {ReputationStore} from "../../../src/sync/IReputation";
import {getAttestationSubnetEvent} from "../../../src/network/gossip/utils";

const multiaddr = "/ip4/127.0.0.1/tcp/0";

const opts: INetworkOptions = {
  maxPeers: 1,
  bootnodes: [],
  rpcTimeout: 5000,
  connectTimeout: 5000,
  disconnectTimeout: 5000,
  multiaddrs: [],
};

describe("[network] network", function () {
  this.timeout(5000);
  let netA: Libp2pNetwork, netB: Libp2pNetwork;
  let peerIdB: PeerId;
  let libP2pA: LibP2p;
  let libP2pB: LibP2p;
  const logger: ILogger = new WinstonLogger();
  logger.silent = true;
  const metrics = new BeaconMetrics({enabled: true, timeout: 5000, pushGateway: false}, {logger});
  const validator = sinon.createStubInstance(GossipMessageValidator);
  validator.isValidIncomingBlock = sinon.stub();
  validator.isValidIncomingAggregateAndProof = sinon.stub();
  validator.isValidIncomingUnaggregatedAttestation = sinon.stub();
  validator.isValidIncomingCommitteeAttestation = sinon.stub();
  let chain: IBeaconChain;

  beforeEach(async () => {
    const state = generateState();
    const block = generateEmptySignedBlock();
    state.finalizedCheckpoint = {
      epoch: 0,
      root: config.types.BeaconBlock.hashTreeRoot(block.message),
    };
    chain = new MockBeaconChain({
      genesisTime: 0,
      chainId: 0,
      networkId: 0n,
      state,
      config
    });
    peerIdB = await createPeerId();
    [libP2pA, libP2pB] = await Promise.all([
      createNode(multiaddr) as unknown as Libp2p,
      createNode(multiaddr, peerIdB) as unknown as Libp2p
    ]);
    netA = new Libp2pNetwork(opts, new ReputationStore(), {config, libp2p: libP2pA, logger, metrics, validator, chain});
    netB = new Libp2pNetwork(opts, new ReputationStore(), {config, libp2p: libP2pB, logger, metrics, validator, chain});
    await Promise.all([
      netA.start(),
      netB.start(),
    ]);
    // @ts-ignore
    netA.libp2p.peerStore.peers.clear();
    // @ts-ignore
    netB.libp2p.peerStore.peers.clear();
  });
  afterEach(async () => {
    await Promise.all([
      netA.stop(),
      netB.stop(),
    ]);
    sinon.restore();
  });
  it("should create a peer on connect", async function () {
    let connectACount = 0;
    let connectBCount = 0;
    await Promise.all([
      new Promise((resolve) => netA.on("peer:connect", () => {
        connectACount++;
        resolve();
      })),
      new Promise((resolve) => netB.on("peer:connect", () => {
        connectBCount++;
        resolve();
      })),
      netA.connect(netB.peerInfo)
    ]);
    expect(connectACount).to.be.equal(1);
    expect(connectBCount).to.be.equal(1);
    expect(netA.getPeers().length).to.equal(1);
    expect(netB.getPeers().length).to.equal(1);
  });
  it("should delete a peer on disconnect", async function () {
    const connected = Promise.all([
      new Promise((resolve) => netA.on("peer:connect", resolve)),
      new Promise((resolve) => netB.on("peer:connect", resolve)),
    ]);
    await netA.connect(netB.peerInfo);
    await connected;
    const disconnection = Promise.all([
      new Promise((resolve) => netA.on("peer:disconnect", resolve)),
      new Promise((resolve) => netB.on("peer:disconnect", resolve)),
    ]);
    await sleep(100);

    await netA.disconnect(netB.peerInfo);
    await disconnection;
    await sleep(200);
    expect(netA.getPeers().length).to.equal(0);
    expect(netB.getPeers().length).to.equal(0);
  });
  it("should not receive duplicate block", async function() {
    const connected = Promise.all([
      new Promise((resolve) => netA.on("peer:connect", resolve)),
      new Promise((resolve) => netB.on("peer:connect", resolve)),
    ]);
    const spy = sinon.spy();
    const forkDigest = chain.currentForkDigest;
    const received = new Promise((resolve) => {
      netA.gossip.subscribeToBlock(forkDigest, () => {
        spy();
        resolve();
      });
      setTimeout(resolve, 2000);
    });
    await netA.connect(netB.peerInfo);
    await connected;
    await new Promise((resolve) => netB.gossip.once("gossipsub:heartbeat", resolve));
    validator.isValidIncomingBlock.resolves(true);
    const block = generateEmptySignedBlock();
    block.message.slot = 2020;
    for (let i = 0; i < 5; i++) {
      await netB.gossip.publishBlock(block);
    }
    await received;
    expect(spy.callCount).to.be.equal(1);
  });
  it("should send/receive ping messages", async function () {
    const connected = Promise.all([
      new Promise((resolve) => netA.on("peer:connect", resolve)),
      new Promise((resolve) => netB.on("peer:connect", resolve)),
    ]);
    await netA.connect(netB.peerInfo);
    await connected;

    netB.reqResp.once("request", (peerId, method, requestId) => {
      netB.reqResp.sendResponse(requestId, null, netB.metadata.seqNumber);
    });
    const seqNumber = await netA.reqResp.ping(netB.peerInfo, netA.metadata.seqNumber);
    expect(seqNumber).to.equal(netB.metadata.seqNumber);
  });
  it("should send/receive metadata messages", async function () {
    const connected = Promise.all([
      new Promise((resolve) => netA.on("peer:connect", resolve)),
      new Promise((resolve) => netB.on("peer:connect", resolve)),
    ]);
    await netA.connect(netB.peerInfo);
    await connected;

    netB.reqResp.once("request", (peerId, method, requestId) => {
      netB.reqResp.sendResponse(requestId, null, netB.metadata);
    });
    const metadata = await netA.reqResp.metadata(netB.peerInfo);
    expect(metadata).to.deep.equal(netB.metadata.metadata);
  });
  it("should receive blocks on subscription", async function () {
    const connected = Promise.all([
      new Promise((resolve) => netA.on("peer:connect", resolve)),
      new Promise((resolve) => netB.on("peer:connect", resolve)),
    ]);
    await netA.connect(netB.peerInfo);
    await connected;
    const forkDigest = chain.currentForkDigest;
    const received = new Promise((resolve, reject) => {
      setTimeout(reject, 4000);
      netA.gossip.subscribeToBlock(forkDigest, (signedBlock: SignedBeaconBlock): void => {
        resolve(signedBlock);
      });
    });
    await new Promise((resolve) => netB.gossip.once("gossipsub:heartbeat", resolve));
    validator.isValidIncomingBlock.resolves(true);
    const block = generateEmptySignedBlock();
    block.message.slot = 2020;
    netB.gossip.publishBlock(block);
    const receivedBlock = await received;
    expect(receivedBlock).to.be.deep.equal(block);
  });
  it("should receive aggregate on subscription", async function () {
    const connected = Promise.all([
      new Promise((resolve) => netA.on("peer:connect", resolve)),
      new Promise((resolve) => netB.on("peer:connect", resolve)),
    ]);
    await netA.connect(netB.peerInfo);
    await connected;
    const forkDigest = chain.currentForkDigest;
    const received = new Promise((resolve, reject) => {
      setTimeout(reject, 4000);
      netA.gossip.subscribeToAttestation(forkDigest, resolve);
    });
    await new Promise((resolve) => netB.gossip.once("gossipsub:heartbeat", resolve));
    validator.isValidIncomingUnaggregatedAttestation.resolves(true);
    await netB.gossip.publishAggregatedAttestation(generateEmptySignedAggregateAndProof());
    await received;
  });
  it("should receive committee attestations on subscription", async function () {
    const connected = Promise.all([
      new Promise((resolve) => netA.on("peer:connect", resolve)),
      new Promise((resolve) => netB.on("peer:connect", resolve)),
    ]);
    await netA.connect(netB.peerInfo);
    await connected;
    const forkDigest = chain.currentForkDigest;
    let callback: (attestation:  {attestation: Attestation; subnet: number}) => void;
    const received = new Promise((resolve, reject) => {
      setTimeout(reject, 4000);
      netA.gossip.subscribeToAttestationSubnet(forkDigest, 0, resolve);
      callback = resolve;
    });
    await new Promise((resolve) => netB.gossip.once("gossipsub:heartbeat", resolve));
    const attestation = generateEmptyAttestation();
    attestation.data.index = 0;
    validator.isValidIncomingCommitteeAttestation.resolves(true);
    await netB.gossip.publishCommiteeAttestation(attestation);
    await received;
    expect(netA.gossip.listenerCount(getAttestationSubnetEvent(0))).to.be.equal(1);
    netA.gossip.unsubscribeFromAttestationSubnet(forkDigest, "0", callback);
    expect(netA.gossip.listenerCount(getAttestationSubnetEvent(0))).to.be.equal(0);
  });
  it("should connect to new peer by subnet", async function() {
    const subnet = 10;
    netB.metadata.attnets[subnet] = true;
    const connected = Promise.all([
      new Promise((resolve) => netA.on("peer:connect", resolve)),
      new Promise((resolve) => netB.on("peer:connect", resolve)),
    ]);
<<<<<<< HEAD
    netB.reqResp.once("request", (peerId, method, requestId) => {
=======
    netB.reqResp.once("request", (peerId, method, requestId, request) => {
>>>>>>> a972aeb2
      netB.reqResp.sendResponse(requestId, null, netB.metadata);
    });

    const enrB = ENR.createFromPeerId(peerIdB);
    enrB.set("attnets", Buffer.from(config.types.AttestationSubnets.serialize(netB.metadata.attnets)));
    enrB.multiaddrTCP = libP2pB.peerInfo.multiaddrs.toArray()[0];
    // let discv5 of A know enr of B
    const discovery: Discv5Discovery = libP2pA._discovery.get("discv5") as Discv5Discovery;
    discovery.discv5.addEnr(enrB);
    await netA.searchSubnetPeers(subnet.toString());
    await connected;
    expect(netA.getPeers().length).to.be.equal(1);
  });
});<|MERGE_RESOLUTION|>--- conflicted
+++ resolved
@@ -247,11 +247,7 @@
       new Promise((resolve) => netA.on("peer:connect", resolve)),
       new Promise((resolve) => netB.on("peer:connect", resolve)),
     ]);
-<<<<<<< HEAD
-    netB.reqResp.once("request", (peerId, method, requestId) => {
-=======
     netB.reqResp.once("request", (peerId, method, requestId, request) => {
->>>>>>> a972aeb2
       netB.reqResp.sendResponse(requestId, null, netB.metadata);
     });
 
