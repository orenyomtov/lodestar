--- conflicted
+++ resolved
@@ -1,29 +1,12 @@
-<<<<<<< HEAD
-import {RecursivePartial} from "@chainsafe/lodestar-cli/src/util";
-import {IBeaconConfig} from "@chainsafe/lodestar-config";
-import {config} from "@chainsafe/lodestar-config/minimal";
-import {IBlockSummary} from "@chainsafe/lodestar-fork-choice";
-import {
-  Attestation,
-  AttesterSlashing,
-  BeaconBlock,
-  Deposit,
-  Lightclient,
-  ProposerSlashing,
-  SignedBeaconBlock,
-  SignedBeaconBlockHeader,
-  SignedVoluntaryExit,
-} from "@chainsafe/lodestar-types";
-=======
 import {phase0} from "@chainsafe/lodestar-types";
 import {List} from "@chainsafe/ssz";
 import {IBlockSummary} from "@chainsafe/lodestar-fork-choice";
->>>>>>> b70222d3
 import {isPlainObject} from "@chainsafe/lodestar-utils";
-import {List} from "@chainsafe/ssz";
+import {RecursivePartial} from "@chainsafe/lodestar-cli/src/util";
+
+import {EMPTY_SIGNATURE, ZERO_HASH} from "../../src/constants";
 import deepmerge from "deepmerge";
 import {IBlockJob} from "../../src/chain";
-import {EMPTY_SIGNATURE, ZERO_HASH} from "../../src/constants";
 
 export function generateEmptyBlock(): phase0.BeaconBlock {
   return {
@@ -48,26 +31,7 @@
   };
 }
 
-<<<<<<< HEAD
-export function generateEmptyLightclientBlock(cfg: IBeaconConfig = config): Lightclient.BeaconBlock {
-  return {
-    ...generateEmptyBlock(),
-    syncCommitteeBits: Array.from({length: cfg.params.lightclient.SYNC_COMMITTEE_SIZE}, () => false) as List<boolean>,
-    syncCommitteeSignature: EMPTY_SIGNATURE,
-  };
-}
-
-export function generateEmptyLightclientSignedBlock(cfg: IBeaconConfig = config): Lightclient.SignedBeaconBlock {
-  return {
-    message: generateEmptyLightclientBlock(cfg),
-    signature: EMPTY_SIGNATURE,
-  };
-}
-
-export function generateEmptySignedBlock(): SignedBeaconBlock {
-=======
 export function generateEmptySignedBlock(): phase0.SignedBeaconBlock {
->>>>>>> b70222d3
   return {
     message: generateEmptyBlock(),
     signature: EMPTY_SIGNATURE,
