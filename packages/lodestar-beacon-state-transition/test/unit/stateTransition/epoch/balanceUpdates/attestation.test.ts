--- conflicted
+++ resolved
@@ -63,24 +63,11 @@
     getBaseRewardStub.returns(BigInt(10));
     getAttestingIndicesStub.returns([0, 1]);
 
-<<<<<<< HEAD
     const result = getAttestationDeltas(config, state);
     const rewards = result[0];
-    const penalties = result[1];
     rewards.forEach((value) => {
       expect(value > BigInt(0)).to.be.true;
     });
-=======
-    try {
-      const result = getAttestationDeltas(config, state);
-      const rewards = result[0];
-      rewards.forEach((value) => {
-        expect(value > BigInt(0)).to.be.true;
-      });
-    } catch (e) {
-      expect.fail(e.stack);
-    }
->>>>>>> f1fed39f
   });
 
   it("should return penalties", function () {
@@ -103,24 +90,11 @@
     getMatchingHeadAttestationsStub.returns(emptyPendingAttestation);
     getBaseRewardStub.returns(BigInt(2));
     getAttestingIndicesStub.returns([2, 3]);
-<<<<<<< HEAD
 
     const result = getAttestationDeltas(config, state);
-    const rewards = result[0];
     const penalties = result[1];
     penalties.forEach((value) => {
       expect(value > BigInt(0)).to.be.true;
     });
-=======
-    try {
-      const result = getAttestationDeltas(config, state);
-      const penalties = result[1];
-      penalties.forEach((value) => {
-        expect(value > BigInt(0)).to.be.true;
-      });
-    } catch (e) {
-      expect.fail(e.stack);
-    }
->>>>>>> f1fed39f
   });
 });