--- conflicted
+++ resolved
@@ -34,12 +34,7 @@
     null,
     metrics,
     signers,
-<<<<<<< HEAD
-    suggestedFeeRecipient,
-    defaultGasLimit,
+    valProposerConfig,
     genesisValidatorsRoot
-=======
-    valProposerConfig
->>>>>>> 8806ed20
   );
 }