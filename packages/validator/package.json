{
  "name": "@lodestar/validator",
<<<<<<< HEAD
  "version": "1.9.2",
=======
  "version": "1.10.0",
>>>>>>> 108b8ed9
  "description": "A Typescript implementation of the validator client",
  "author": "ChainSafe Systems",
  "license": "LGPL-3.0",
  "bugs": {
    "url": "https://github.com/ChainSafe/lodestar/issues"
  },
  "homepage": "https://github.com/ChainSafe/lodestar#readme",
  "type": "module",
  "exports": "./lib/index.js",
  "types": "./lib/index.d.ts",
  "files": [
    "lib/**/*.js",
    "lib/**/*.js.map",
    "lib/**/*.d.ts",
    "*.d.ts",
    "*.js"
  ],
  "scripts": {
    "clean": "rm -rf lib && rm -f *.tsbuildinfo",
    "build": "tsc -p tsconfig.build.json",
    "build:release": "yarn clean && yarn run build",
    "build:watch": "yarn run build --watch",
    "check-build": "node -e \"(async function() { await import('./lib/index.js') })()\"",
    "check-types": "tsc",
    "lint": "eslint --color --ext .ts src/ test/",
    "lint:fix": "yarn run lint --fix",
    "pretest": "yarn run check-types",
    "test:unit": "nyc --cache-dir .nyc_output/.cache -e .ts mocha 'test/unit/**/*.test.ts'",
    "test": "yarn test:unit",
    "test:e2e:only": "mocha 'test/e2e/**/*.test.ts'",
    "test:spec": "mocha 'test/spec/**/*.test.ts'",
    "test:e2e": "yarn run download-spec-tests && yarn test:spec && yarn test:e2e:only",
    "download-spec-tests": "node --loader=ts-node/esm test/spec/downloadTests.ts",
    "coverage": "codecov -F lodestar-validator",
    "check-readme": "typescript-docs-verifier"
  },
  "repository": {
    "type": "git",
    "url": "git+https://github.com:ChainSafe/lodestar.git"
  },
  "keywords": [
    "ethereum",
    "eth-consensus",
    "beacon",
    "blockchain"
  ],
  "dependencies": {
    "@chainsafe/blst-ts": "file:../../temp-deps/blst-ts",
    "@chainsafe/ssz": "^0.10.2",
<<<<<<< HEAD
    "@lodestar/api": "^1.9.2",
    "@lodestar/config": "^1.9.2",
    "@lodestar/db": "^1.9.2",
    "@lodestar/params": "^1.9.2",
    "@lodestar/state-transition": "^1.9.2",
    "@lodestar/types": "^1.9.2",
    "@lodestar/utils": "^1.9.2",
    "bigint-buffer": "^1.1.5",
    "cross-fetch": "^4.0.0",
=======
    "@lodestar/api": "^1.10.0",
    "@lodestar/config": "^1.10.0",
    "@lodestar/db": "^1.10.0",
    "@lodestar/params": "^1.10.0",
    "@lodestar/state-transition": "^1.10.0",
    "@lodestar/types": "^1.10.0",
    "@lodestar/utils": "^1.10.0",
    "bigint-buffer": "^1.1.5",
>>>>>>> 108b8ed9
    "strict-event-emitter-types": "^2.0.0"
  },
  "devDependencies": {
    "bigint-buffer": "^1.1.5",
    "rimraf": "^4.4.1",
    "testcontainers": "^9.4.0"
  }
}<|MERGE_RESOLUTION|>--- conflicted
+++ resolved
@@ -1,10 +1,6 @@
 {
   "name": "@lodestar/validator",
-<<<<<<< HEAD
-  "version": "1.9.2",
-=======
   "version": "1.10.0",
->>>>>>> 108b8ed9
   "description": "A Typescript implementation of the validator client",
   "author": "ChainSafe Systems",
   "license": "LGPL-3.0",
@@ -54,17 +50,6 @@
   "dependencies": {
     "@chainsafe/blst-ts": "file:../../temp-deps/blst-ts",
     "@chainsafe/ssz": "^0.10.2",
-<<<<<<< HEAD
-    "@lodestar/api": "^1.9.2",
-    "@lodestar/config": "^1.9.2",
-    "@lodestar/db": "^1.9.2",
-    "@lodestar/params": "^1.9.2",
-    "@lodestar/state-transition": "^1.9.2",
-    "@lodestar/types": "^1.9.2",
-    "@lodestar/utils": "^1.9.2",
-    "bigint-buffer": "^1.1.5",
-    "cross-fetch": "^4.0.0",
-=======
     "@lodestar/api": "^1.10.0",
     "@lodestar/config": "^1.10.0",
     "@lodestar/db": "^1.10.0",
@@ -73,7 +58,6 @@
     "@lodestar/types": "^1.10.0",
     "@lodestar/utils": "^1.10.0",
     "bigint-buffer": "^1.1.5",
->>>>>>> 108b8ed9
     "strict-event-emitter-types": "^2.0.0"
   },
   "devDependencies": {
