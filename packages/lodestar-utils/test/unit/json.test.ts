import {Json} from "@chainsafe/ssz";
import {expect} from "chai";
import {LodestarError, toJson, toString} from "../../src";

describe("Json helper", () => {
  const circularReference = {};
  // @ts-ignore
  circularReference.myself = circularReference;

  describe("toJson", () => {
    interface ITestCase {
      id: string;
      arg: unknown;
      json: any;
    }
    const testCases: (ITestCase | (() => ITestCase))[] = [
      // Basic types
      {id: "undefined", arg: undefined, json: undefined},
      {id: "null", arg: null, json: "null"},
      {id: "boolean", arg: true, json: true},
      {id: "number", arg: 123, json: 123},
      {id: "bigint", arg: BigInt(123), json: "123"},
      {id: "string", arg: "hello", json: "hello"},
      {id: "symbol", arg: Symbol("foo"), json: "Symbol(foo)"},

      // Functions
      // eslint-disable-next-line @typescript-eslint/no-empty-function
      {id: "function", arg: function () {}, json: "function () { }"},
      // eslint-disable-next-line @typescript-eslint/no-empty-function
      {id: "arrow function", arg: () => {}, json: "() => { }"},
      // eslint-disable-next-line @typescript-eslint/no-empty-function
      {id: "async function", arg: async function () {}, json: "async function () { }"},
      // eslint-disable-next-line @typescript-eslint/no-empty-function
      {id: "async arrow function", arg: async () => {}, json: "async () => { }"},

      // Arrays
      {id: "array of basic types", arg: [1, 2, 3], json: [1, 2, 3]},
      {
        id: "array of arrays",
        arg: [
          [1, 2],
          [3, 4],
        ],
        json: [
          [1, 2],
          [3, 4],
        ],
      },

      // Objects
      {id: "object of basic types", arg: {a: 1, b: 2}, json: {a: 1, b: 2}},
      {id: "object of objects", arg: {a: {b: 1}}, json: {a: {b: 1}}},

      // Errors
      () => {
        const error = new Error("foo");
        return {
          id: "Normal error",
          arg: error,
          json: error.message,
        };
      },
      () => {
        class SampleError extends Error {
          data: string;
          constructor(data: string) {
            super("SAMPLE ERROR");
            this.data = data;
          }
        }
        const data = "foo";
        const error = new SampleError(data);
        return {
          id: "External error with metadata (ignored)",
          arg: error,
<<<<<<< HEAD
          json: "SAMPLE ERROR",
=======
          json: {
            message: error.message,
            stack: error.stack,
          },
>>>>>>> a6d4b00f
        };
      },
      () => {
        const data = {code: "SOME_ERROR", foo: 123};
        const error = new LodestarError(data);
        return {
          id: "Lodestar error",
          arg: error,
          json: {
            ...data,
            stack: error.stack,
          },
        };
      },

      // Circular references
      {id: "circular reference", arg: circularReference, json: circularReference},
    ];

    for (const testCase of testCases) {
      const {id, arg, json} = typeof testCase === "function" ? testCase() : testCase;
      it(id, () => {
        expect(toJson(arg)).to.deep.equal(json);
      });
    }
  });

  describe("toString", () => {
    interface ITestCase {
      id: string;
      json: Json;
      output: string;
    }
    const testCases: (ITestCase | (() => ITestCase))[] = [
      // Basic types
      {id: "null", json: null, output: "null"},
      {id: "boolean", json: true, output: "true"},
      {id: "number", json: 123, output: "123"},
      {id: "string", json: "hello", output: "hello"},

      // Arrays
      {id: "array of basic types", json: [1, 2, 3], output: "1, 2, 3"},
      {
        id: "array of arrays",
        json: [
          [1, 2],
          [3, 4],
        ],
        output: "[1,2], [3,4]",
      },

      // Objects
      {id: "object of basic types", json: {a: 1, b: 2}, output: "a=1, b=2"},
      // eslint-disable-next-line quotes
      {id: "object of objects", json: {a: {b: 1}}, output: `a={"b":1}`},

      // Circular references
      {id: "circular reference", json: circularReference, output: "myself=ERROR_CIRCULAR_REFERENCE"},
    ];

    for (const testCase of testCases) {
      const {id, json, output} = typeof testCase === "function" ? testCase() : testCase;
      it(id, () => {
        expect(toString(json)).to.equal(output);
      });
    }
  });
});<|MERGE_RESOLUTION|>--- conflicted
+++ resolved
@@ -73,14 +73,10 @@
         return {
           id: "External error with metadata (ignored)",
           arg: error,
-<<<<<<< HEAD
-          json: "SAMPLE ERROR",
-=======
           json: {
             message: error.message,
             stack: error.stack,
           },
->>>>>>> a6d4b00f
         };
       },
       () => {
