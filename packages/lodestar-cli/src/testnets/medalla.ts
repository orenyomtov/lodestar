import {IBeaconNodeOptionsPartial} from "../options";

/* eslint-disable max-len */

// Use a Typescript file instead of JSON so it's automatically included in the built files

export const medallaConfig: IBeaconNodeOptionsPartial = {
  params: {
    DEPOSIT_CHAIN_ID: 5,
    DEPOSIT_NETWORK_ID: 5,
  },
  api: {
    rest: {
      enabled: true,
    },
  },
  eth1: {
<<<<<<< HEAD
    providerUrl: "https://goerli.prylabs.net",
    depositContractDeployBlock: 3085928,
=======
    provider: {
      url: "https://goerli.prylabs.net",
    },
>>>>>>> 546892b4
  },
  metrics: {
    enabled: true,
    serverPort: 8008,
  },
  network: {
    discv5: {
      // TODO: Add `network.discv5.enabled` to the `IDiscv5DiscoveryInputOptions` type
      // @ts-ignore
      enabled: true,
      bindAddr: "/ip4/0.0.0.0/udp/9000",
      bootEnrs: [
        "enr:-LK4QKWk9yZo258PQouLshTOEEGWVHH7GhKwpYmB5tmKE4eHeSfman0PZvM2Rpp54RWgoOagAsOfKoXgZSbiCYzERWABh2F0dG5ldHOIAAAAAAAAAACEZXRoMpAAAAAAAAAAAAAAAAAAAAAAgmlkgnY0gmlwhDQlA5CJc2VjcDI1NmsxoQOYiWqrQtQksTEtS3qY6idxJE5wkm0t9wKqpzv2gCR21oN0Y3CCIyiDdWRwgiMo",
        "enr:-LK4QEnIS-PIxxLCadJdnp83VXuJqgKvC9ZTIWaJpWqdKlUFCiup2sHxWihF9EYGlMrQLs0mq_2IyarhNq38eoaOHUoBh2F0dG5ldHOIAAAAAAAAAACEZXRoMpAAAAAAAAAAAAAAAAAAAAAAgmlkgnY0gmlwhA37LMaJc2VjcDI1NmsxoQJ7k0mKtTd_kdEq251flOjD1HKpqgMmIETDoD-Msy_O-4N0Y3CCIyiDdWRwgiMo",
        "enr:-KG4QIOJRu0BBlcXJcn3lI34Ub1aBLYipbnDaxBnr2uf2q6nE1TWnKY5OAajg3eG6mHheQSfRhXLuy-a8V5rqXKSoUEChGV0aDKQGK5MywAAAAH__________4JpZIJ2NIJpcIQKAAFhiXNlY3AyNTZrMaEDESplmV9c2k73v0DjxVXJ6__2bWyP-tK28_80lf7dUhqDdGNwgiMog3VkcIIjKA",
      ],
    },
    maxPeers: 25,
    bootMultiaddrs: [],
    localMultiaddrs: ["/ip4/0.0.0.0/tcp/9000"],
  },
};<|MERGE_RESOLUTION|>--- conflicted
+++ resolved
@@ -15,14 +15,8 @@
     },
   },
   eth1: {
-<<<<<<< HEAD
     providerUrl: "https://goerli.prylabs.net",
     depositContractDeployBlock: 3085928,
-=======
-    provider: {
-      url: "https://goerli.prylabs.net",
-    },
->>>>>>> 546892b4
   },
   metrics: {
     enabled: true,
