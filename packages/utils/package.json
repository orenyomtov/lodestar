--- conflicted
+++ resolved
@@ -11,11 +11,7 @@
   "bugs": {
     "url": "https://github.com/ChainSafe/lodestar/issues"
   },
-<<<<<<< HEAD
-  "version": "1.7.2",
-=======
   "version": "1.8.0",
->>>>>>> d1e59733
   "type": "module",
   "exports": "./lib/index.js",
   "files": [
