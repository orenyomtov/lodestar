{
  "root": true,
  "parser": "@typescript-eslint/parser",
  "parserOptions": {
    "project": "./tsconfig.json"
  },
  "plugins": ["@typescript-eslint", "eslint-plugin-import"],
  "extends": ["plugin:@typescript-eslint/recommended"],
  "rules": {
    "@typescript-eslint/indent": ["error", 2],
    "@typescript-eslint/no-require-imports": "error",
    "@typescript-eslint/interface-name-prefix": "off",
    "@typescript-eslint/no-use-before-define": "off",
    "@typescript-eslint/no-unused-vars": ["warn", {
        "varsIgnorePattern": "^_"
    }],
    "@typescript-eslint/explicit-function-return-type": ["warn", {
        "allowExpressions": true
    }],
    "new-parens": "error",
    "no-caller": "error",
    "no-bitwise": "off",
    "no-conditional-assignment": true,
    "no-consecutive-blank-lines": false,
    "object-literal-sort-keys": false,
    "no-console": "warn",
    "semi": ["warn", "always"],
    "max-len": ["warn", {
        "code": 100
    }],
    "object-curly-spacing": ["warn", "never"],
    "import/no-extraneous-dependencies": ["error", {
<<<<<<< HEAD
        "devDependencies": ["**/test/**/*.ts"],
=======
        "devDependencies": false,
>>>>>>> 6da3875b
        "optionalDependencies": false,
        "peerDependencies": true
    }]
  },
  "overrides": [
    {
      "files": ["**/test/**/*.ts"],
      "rules": {
        "import/no-extraneous-dependencies": "off"
      }
    }
  ]
}<|MERGE_RESOLUTION|>--- conflicted
+++ resolved
@@ -30,11 +30,7 @@
     }],
     "object-curly-spacing": ["warn", "never"],
     "import/no-extraneous-dependencies": ["error", {
-<<<<<<< HEAD
-        "devDependencies": ["**/test/**/*.ts"],
-=======
         "devDependencies": false,
->>>>>>> 6da3875b
         "optionalDependencies": false,
         "peerDependencies": true
     }]
