/**
 * @module node
 */

import deepmerge from "deepmerge";
<<<<<<< HEAD
import {BeaconDB, LevelDbController} from "../db";
import {EthersEth1Notifier, IEth1Notifier} from "../eth1";
import {INetwork, Libp2pNetwork, NodejsNode} from "../network";
=======
import {BeaconDB, LevelDbController, ValidatorDB} from "../db";
import {EthersEth1Notifier, EthersEth1Options, IEth1Notifier} from "../eth1";
import {Libp2pNetwork, INetworkOptions, NodejsNode, INetwork} from "../network";
>>>>>>> 83ee92cd


import defaultConf, {IBeaconNodeOptions} from "./options";
import {isPlainObject} from "../util/objects";
import {Sync} from "../sync";
import {BeaconChain, IBeaconChain} from "../chain";
import {OpPool} from "../opPool";
import {JSONRPC} from "../rpc/protocol";
import {TransportType, WSServer} from "../rpc/transport";
import {createPeerId, initializePeerInfo} from "../network/libp2p/util";
import {ILogger} from "../logger";
import {initValidator} from "./validator";
import {ReputationStore} from "../sync/reputation";
<<<<<<< HEAD
import HttpServer from "../rpc/transport/http";
=======
>>>>>>> 83ee92cd
import Validator from "../validator";


export interface Service {
  start(): Promise<void>;

  stop(): Promise<void>;
}

<<<<<<< HEAD
=======
// Temporarily have properties be optional until others portions of lodestar are ready
export interface BeaconNodeCtx {
  chain?: object;
  db?: DBOptions;
  eth1?: EthersEth1Options;
  network?: INetworkOptions;
  rpc?: RpcCtx;
  sync?: object;
  opPool?: object;

  validator?: {
    key: string;
    password?: string;
    db?: string;
  };
}

interface RpcCtx {
  apis?: IApiConstructor[];
}

>>>>>>> 83ee92cd
/**
 * Beacon Node configured for desktop (non-browser) use
 */
class BeaconNode {
  public conf: IBeaconNodeOptions;
  public db: BeaconDB;
  public eth1: IEth1Notifier;
  public network: INetwork;
  public chain: IBeaconChain;
  public opPool: OpPool;
  public rpc: Service;
  public validator: Validator;
  public sync: Sync;
  public reps: ReputationStore;
  public validator: Service;
  private logger: ILogger;

<<<<<<< HEAD
  public constructor(opts: Partial<IBeaconNodeOptions>, {logger}: { logger: ILogger }) {
=======
  public constructor(opts: BeaconNodeCtx, {logger}: { logger: ILogger }) {
>>>>>>> 83ee92cd

    this.conf = deepmerge(
      defaultConf,
      opts,
      {
        //clone doesn't work very vell on classes like ethers.Provider
        isMergeableObject: isPlainObject
      }
    );
    this.logger = logger;

    this.reps = new ReputationStore();
    this.db = new BeaconDB({
      controller: new LevelDbController(this.conf.db, {
        logger: this.logger,
      }),
    });
    const libp2p = createPeerId()
      .then((peerId) => initializePeerInfo(peerId, this.conf.network.multiaddrs))
      .then((peerInfo) => new NodejsNode({peerInfo}));
    this.network = new Libp2pNetwork(this.conf.network, {
      libp2p: libp2p,
      logger: this.logger,
    });
    this.eth1 = new EthersEth1Notifier(this.conf.eth1, {
      opPool: this.opPool,
      logger: this.logger
    });
    this.chain = new BeaconChain(this.conf.chain, {
      db: this.db,
      eth1: this.eth1,
      logger: this.logger
    });
    this.opPool = new OpPool(this.conf.opPool, {
      db: this.db,
      chain: this.chain,
    });
    this.sync = new Sync(this.conf.sync, {
      db: this.db,
      eth1: this.eth1,
      chain: this.chain,
      opPool: this.opPool,
      network: this.network,
      reps: this.reps,
      logger: this.logger,
    });
    this.rpc = this.initRpc();

    if (this.conf.validator) {
<<<<<<< HEAD
      this.validator = new Validator(this.conf.validator, {logger: this.logger});
=======
      this.validator = initValidator({
        key: this.conf.validator.key,
        password: this.conf.validator.password,
        dbValidator: this.conf.validator.db,
        chain: this.chain,
        dbBeacon: this.db,
        opPool: this.opPool,
        eth1: this.eth1
      }, this.logger);
>>>>>>> 83ee92cd
    }
  }

  public async start(): Promise<void> {
    this.logger.info('Starting eth2 beacon node - LODESTAR!');
    await this.db.start();
    await this.network.start();
    await this.eth1.start();
    await this.chain.start();
    await this.opPool.start();
    await this.sync.start();
    await this.rpc.start();

<<<<<<< HEAD
    if (this.conf.validator) {
=======
    if(this.conf.validator){
>>>>>>> 83ee92cd
      await this.validator.start();
    }
  }

  public async stop(): Promise<void> {
    await this.rpc.stop();
    await this.sync.stop();
    await this.opPool.stop();

    await this.chain.stop();
    await this.eth1.stop();
    await this.network.stop();
    await this.db.stop();

<<<<<<< HEAD
    if (this.conf.validator){
      await this.validator.stop();
    }
  }

  private initRpc(): JSONRPC {
    let transports = [];
    this.conf.api.transports.forEach((transportOpt) => {
      switch (transportOpt.type) {
        case TransportType.HTTP: {
          transports.push(new HttpServer(transportOpt, {logger: this.logger}));
        }
          break;
        case TransportType.WS: {
          new WSServer(transportOpt);
        }
          break;
      }
    });
    return new JSONRPC(this.conf.api, {
      transports,
      apis: this.conf.api.apis.map((Api) => {
        return new Api(this.conf.api, {chain: this.chain, db: this.db, eth1: this.eth1});
      })
    });
=======
    if(this.conf.validator){
      await this.validator.stop();
    }
>>>>>>> 83ee92cd
  }
}

export default BeaconNode;<|MERGE_RESOLUTION|>--- conflicted
+++ resolved
@@ -3,15 +3,9 @@
  */
 
 import deepmerge from "deepmerge";
-<<<<<<< HEAD
 import {BeaconDB, LevelDbController} from "../db";
 import {EthersEth1Notifier, IEth1Notifier} from "../eth1";
 import {INetwork, Libp2pNetwork, NodejsNode} from "../network";
-=======
-import {BeaconDB, LevelDbController, ValidatorDB} from "../db";
-import {EthersEth1Notifier, EthersEth1Options, IEth1Notifier} from "../eth1";
-import {Libp2pNetwork, INetworkOptions, NodejsNode, INetwork} from "../network";
->>>>>>> 83ee92cd
 
 
 import defaultConf, {IBeaconNodeOptions} from "./options";
@@ -23,12 +17,8 @@
 import {TransportType, WSServer} from "../rpc/transport";
 import {createPeerId, initializePeerInfo} from "../network/libp2p/util";
 import {ILogger} from "../logger";
-import {initValidator} from "./validator";
 import {ReputationStore} from "../sync/reputation";
-<<<<<<< HEAD
 import HttpServer from "../rpc/transport/http";
-=======
->>>>>>> 83ee92cd
 import Validator from "../validator";
 
 
@@ -38,30 +28,6 @@
   stop(): Promise<void>;
 }
 
-<<<<<<< HEAD
-=======
-// Temporarily have properties be optional until others portions of lodestar are ready
-export interface BeaconNodeCtx {
-  chain?: object;
-  db?: DBOptions;
-  eth1?: EthersEth1Options;
-  network?: INetworkOptions;
-  rpc?: RpcCtx;
-  sync?: object;
-  opPool?: object;
-
-  validator?: {
-    key: string;
-    password?: string;
-    db?: string;
-  };
-}
-
-interface RpcCtx {
-  apis?: IApiConstructor[];
-}
-
->>>>>>> 83ee92cd
 /**
  * Beacon Node configured for desktop (non-browser) use
  */
@@ -73,17 +39,12 @@
   public chain: IBeaconChain;
   public opPool: OpPool;
   public rpc: Service;
-  public validator: Validator;
   public sync: Sync;
   public reps: ReputationStore;
   public validator: Service;
   private logger: ILogger;
 
-<<<<<<< HEAD
   public constructor(opts: Partial<IBeaconNodeOptions>, {logger}: { logger: ILogger }) {
-=======
-  public constructor(opts: BeaconNodeCtx, {logger}: { logger: ILogger }) {
->>>>>>> 83ee92cd
 
     this.conf = deepmerge(
       defaultConf,
@@ -131,22 +92,6 @@
       logger: this.logger,
     });
     this.rpc = this.initRpc();
-
-    if (this.conf.validator) {
-<<<<<<< HEAD
-      this.validator = new Validator(this.conf.validator, {logger: this.logger});
-=======
-      this.validator = initValidator({
-        key: this.conf.validator.key,
-        password: this.conf.validator.password,
-        dbValidator: this.conf.validator.db,
-        chain: this.chain,
-        dbBeacon: this.db,
-        opPool: this.opPool,
-        eth1: this.eth1
-      }, this.logger);
->>>>>>> 83ee92cd
-    }
   }
 
   public async start(): Promise<void> {
@@ -158,14 +103,6 @@
     await this.opPool.start();
     await this.sync.start();
     await this.rpc.start();
-
-<<<<<<< HEAD
-    if (this.conf.validator) {
-=======
-    if(this.conf.validator){
->>>>>>> 83ee92cd
-      await this.validator.start();
-    }
   }
 
   public async stop(): Promise<void> {
@@ -177,38 +114,6 @@
     await this.eth1.stop();
     await this.network.stop();
     await this.db.stop();
-
-<<<<<<< HEAD
-    if (this.conf.validator){
-      await this.validator.stop();
-    }
-  }
-
-  private initRpc(): JSONRPC {
-    let transports = [];
-    this.conf.api.transports.forEach((transportOpt) => {
-      switch (transportOpt.type) {
-        case TransportType.HTTP: {
-          transports.push(new HttpServer(transportOpt, {logger: this.logger}));
-        }
-          break;
-        case TransportType.WS: {
-          new WSServer(transportOpt);
-        }
-          break;
-      }
-    });
-    return new JSONRPC(this.conf.api, {
-      transports,
-      apis: this.conf.api.apis.map((Api) => {
-        return new Api(this.conf.api, {chain: this.chain, db: this.db, eth1: this.eth1});
-      })
-    });
-=======
-    if(this.conf.validator){
-      await this.validator.stop();
-    }
->>>>>>> 83ee92cd
   }
 }
 
