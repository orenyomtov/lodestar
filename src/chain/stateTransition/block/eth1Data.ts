/**
 * @module chain/stateTransition/block
 */

import {equals} from "@chainsafe/ssz";

<<<<<<< HEAD
import {BeaconBlock, BeaconState, Eth1Data,} from "../../../types";
=======
import {
  BeaconBlockBody,
  BeaconState,
  Eth1Data,
} from "../../../types";
>>>>>>> c567332f

import {SLOTS_PER_ETH1_VOTING_PERIOD} from "../../../constants";

// See https://github.com/ethereum/eth2.0-specs/blob/v0.7.1/specs/core/0_beacon-chain.md#eth1-data

export function processEth1Data(state: BeaconState, body: BeaconBlockBody): void {
  const blockEth1Data = body.eth1Data;
  state.eth1DataVotes.push(blockEth1Data);
  let occurances = 0;
  state.eth1DataVotes.forEach((eth1Data) => {
    if (equals(blockEth1Data, eth1Data, Eth1Data)) {
      occurances++;
    }
  });
  if (occurances * 2 > SLOTS_PER_ETH1_VOTING_PERIOD) {
    state.latestEth1Data = body.eth1Data;
  }
}<|MERGE_RESOLUTION|>--- conflicted
+++ resolved
@@ -4,15 +4,11 @@
 
 import {equals} from "@chainsafe/ssz";
 
-<<<<<<< HEAD
-import {BeaconBlock, BeaconState, Eth1Data,} from "../../../types";
-=======
 import {
   BeaconBlockBody,
   BeaconState,
   Eth1Data,
 } from "../../../types";
->>>>>>> c567332f
 
 import {SLOTS_PER_ETH1_VOTING_PERIOD} from "../../../constants";
 
